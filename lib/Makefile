--- conflicted
+++ resolved
@@ -8,7 +8,6 @@
 # You may select, at your option, one of the above-listed licenses.
 # ################################################################
 
-<<<<<<< HEAD
 # Note: by default, the static library is built single-threaded and dynamic library is built
 # multi-threaded. It is possible to force multi or single threaded builds by appending
 # -mt or -nomt to the build target (like lib-mt for multi-threaded, lib-nomt for single-threaded).
@@ -95,8 +94,6 @@
 decompress/zstd_decompress_block.o : CFLAGS+=-fno-tree-vectorize
 endif
 
-=======
->>>>>>> 9b97fdf7
 # Modules
 ZSTD_LIB_COMPRESSION ?= 1
 ZSTD_LIB_DECOMPRESSION ?= 1
