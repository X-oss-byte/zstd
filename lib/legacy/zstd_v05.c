/*
 * Copyright (c) Yann Collet, Facebook, Inc.
 * All rights reserved.
 *
 * This source code is licensed under both the BSD-style license (found in the
 * LICENSE file in the root directory of this source tree) and the GPLv2 (found
 * in the COPYING file in the root directory of this source tree).
 * You may select, at your option, one of the above-listed licenses.
 */


/*- Dependencies -*/
#include "zstd_v05.h"
#include "../common/error_private.h"


/* ******************************************************************
   mem.h
   low-level memory access routines
   Copyright (C) 2013-2015, Yann Collet.

   BSD 2-Clause License (https://opensource.org/licenses/bsd-license.php)

   Redistribution and use in source and binary forms, with or without
   modification, are permitted provided that the following conditions are
   met:

       * Redistributions of source code must retain the above copyright
   notice, this list of conditions and the following disclaimer.
       * Redistributions in binary form must reproduce the above
   copyright notice, this list of conditions and the following disclaimer
   in the documentation and/or other materials provided with the
   distribution.

   THIS SOFTWARE IS PROVIDED BY THE COPYRIGHT HOLDERS AND CONTRIBUTORS
   "AS IS" AND ANY EXPRESS OR IMPLIED WARRANTIES, INCLUDING, BUT NOT
   LIMITED TO, THE IMPLIED WARRANTIES OF MERCHANTABILITY AND FITNESS FOR
   A PARTICULAR PURPOSE ARE DISCLAIMED. IN NO EVENT SHALL THE COPYRIGHT
   OWNER OR CONTRIBUTORS BE LIABLE FOR ANY DIRECT, INDIRECT, INCIDENTAL,
   SPECIAL, EXEMPLARY, OR CONSEQUENTIAL DAMAGES (INCLUDING, BUT NOT
   LIMITED TO, PROCUREMENT OF SUBSTITUTE GOODS OR SERVICES; LOSS OF USE,
   DATA, OR PROFITS; OR BUSINESS INTERRUPTION) HOWEVER CAUSED AND ON ANY
   THEORY OF LIABILITY, WHETHER IN CONTRACT, STRICT LIABILITY, OR TORT
   (INCLUDING NEGLIGENCE OR OTHERWISE) ARISING IN ANY WAY OUT OF THE USE
   OF THIS SOFTWARE, EVEN IF ADVISED OF THE POSSIBILITY OF SUCH DAMAGE.

    You can contact the author at :
    - FSEv05 source repository : https://github.com/Cyan4973/FiniteStateEntropy
    - Public forum : https://groups.google.com/forum/#!forum/lz4c
****************************************************************** */
#ifndef MEM_H_MODULE
#define MEM_H_MODULE

#if defined (__cplusplus)
extern "C" {
#endif

/*-****************************************
*  Dependencies
******************************************/
#include <stddef.h>    /* size_t, ptrdiff_t */
#include <string.h>    /* memcpy */


/*-****************************************
*  Compiler specifics
******************************************/
#if defined(__GNUC__)
#  define MEM_STATIC static __attribute__((unused))
#elif defined (__cplusplus) || (defined (__STDC_VERSION__) && (__STDC_VERSION__ >= 199901L) /* C99 */)
#  define MEM_STATIC static inline
#elif defined(_MSC_VER)
#  define MEM_STATIC static __inline
#else
#  define MEM_STATIC static  /* this version may generate warnings for unused static functions; disable the relevant warning */
#endif


/*-**************************************************************
*  Basic Types
*****************************************************************/
#if defined (__cplusplus) || (defined (__STDC_VERSION__) && (__STDC_VERSION__ >= 199901L) /* C99 */)
# if defined(_AIX)
#  include <inttypes.h>
# else
#  include <stdint.h> /* intptr_t */
# endif
  typedef  uint8_t BYTE;
  typedef uint16_t U16;
  typedef  int16_t S16;
  typedef uint32_t U32;
  typedef  int32_t S32;
  typedef uint64_t U64;
  typedef  int64_t S64;
#else
  typedef unsigned char       BYTE;
  typedef unsigned short      U16;
  typedef   signed short      S16;
  typedef unsigned int        U32;
  typedef   signed int        S32;
  typedef unsigned long long  U64;
  typedef   signed long long  S64;
#endif


/*-**************************************************************
*  Memory I/O
*****************************************************************/
<<<<<<< HEAD
/* MEM_FORCE_MEMORY_ACCESS :
 * By default, access to unaligned memory is controlled by `memcpy()`, which is safe and portable.
 * Unfortunately, on some target/compiler combinations, the generated assembly is sub-optimal.
 * The below switch allow to select different access method for improved performance.
 * Method 0 (default) : use `memcpy()`. Safe and portable.
 * Method 1 : `__packed` statement. It depends on compiler extension (ie, not portable).
 *            This method is safe if your compiler supports it, and *generally* as fast or faster than `memcpy`.
 * Method 2 : direct access. This method is portable but violate C standard.
 *            It can generate buggy code on targets depending on alignment.
 *            In some circumstances, it's the only known way to get the most performance (ie GCC + ARMv6)
 * See https://fastcompression.blogspot.fr/2015/08/accessing-unaligned-memory.html for details.
 * Prefer these methods in priority order (0 > 1 > 2)
 */
#ifndef MEM_FORCE_MEMORY_ACCESS   /* can be defined externally, on command line for example */
#  if defined(__INTEL_COMPILER) || defined(__GNUC__) || defined(__ICCARM__)
#    define MEM_FORCE_MEMORY_ACCESS 1
#  endif
#endif
=======
>>>>>>> 728e73eb

MEM_STATIC unsigned MEM_32bits(void) { return sizeof(void*)==4; }
MEM_STATIC unsigned MEM_64bits(void) { return sizeof(void*)==8; }

MEM_STATIC unsigned MEM_isLittleEndian(void)
{
    const union { U32 u; BYTE c[4]; } one = { 1 };   /* don't use static : performance detrimental  */
    return one.c[0];
}

MEM_STATIC U16 MEM_read16(const void* memPtr)
{
    U16 val; memcpy(&val, memPtr, sizeof(val)); return val;
}

MEM_STATIC U32 MEM_read32(const void* memPtr)
{
    U32 val; memcpy(&val, memPtr, sizeof(val)); return val;
}

MEM_STATIC U64 MEM_read64(const void* memPtr)
{
    U64 val; memcpy(&val, memPtr, sizeof(val)); return val;
}

MEM_STATIC void MEM_write16(void* memPtr, U16 value)
{
    memcpy(memPtr, &value, sizeof(value));
}

MEM_STATIC void MEM_write32(void* memPtr, U32 value)
{
    memcpy(memPtr, &value, sizeof(value));
}

MEM_STATIC void MEM_write64(void* memPtr, U64 value)
{
    memcpy(memPtr, &value, sizeof(value));
}

MEM_STATIC U16 MEM_readLE16(const void* memPtr)
{
    if (MEM_isLittleEndian())
        return MEM_read16(memPtr);
    else {
        const BYTE* p = (const BYTE*)memPtr;
        return (U16)(p[0] + (p[1]<<8));
    }
}

MEM_STATIC void MEM_writeLE16(void* memPtr, U16 val)
{
    if (MEM_isLittleEndian()) {
        MEM_write16(memPtr, val);
    } else {
        BYTE* p = (BYTE*)memPtr;
        p[0] = (BYTE)val;
        p[1] = (BYTE)(val>>8);
    }
}

MEM_STATIC U32 MEM_readLE32(const void* memPtr)
{
    if (MEM_isLittleEndian())
        return MEM_read32(memPtr);
    else {
        const BYTE* p = (const BYTE*)memPtr;
        return (U32)((U32)p[0] + ((U32)p[1]<<8) + ((U32)p[2]<<16) + ((U32)p[3]<<24));
    }
}


MEM_STATIC U64 MEM_readLE64(const void* memPtr)
{
    if (MEM_isLittleEndian())
        return MEM_read64(memPtr);
    else {
        const BYTE* p = (const BYTE*)memPtr;
        return (U64)((U64)p[0] + ((U64)p[1]<<8) + ((U64)p[2]<<16) + ((U64)p[3]<<24)
                     + ((U64)p[4]<<32) + ((U64)p[5]<<40) + ((U64)p[6]<<48) + ((U64)p[7]<<56));
    }
}


MEM_STATIC size_t MEM_readLEST(const void* memPtr)
{
    if (MEM_32bits())
        return (size_t)MEM_readLE32(memPtr);
    else
        return (size_t)MEM_readLE64(memPtr);
}


#if defined (__cplusplus)
}
#endif

#endif /* MEM_H_MODULE */

/*
    zstd - standard compression library
    Header File for static linking only
    Copyright (C) 2014-2016, Yann Collet.

    BSD 2-Clause License (https://opensource.org/licenses/bsd-license.php)

    Redistribution and use in source and binary forms, with or without
    modification, are permitted provided that the following conditions are
    met:
    * Redistributions of source code must retain the above copyright
    notice, this list of conditions and the following disclaimer.
    * Redistributions in binary form must reproduce the above
    copyright notice, this list of conditions and the following disclaimer
    in the documentation and/or other materials provided with the
    distribution.
    THIS SOFTWARE IS PROVIDED BY THE COPYRIGHT HOLDERS AND CONTRIBUTORS
    "AS IS" AND ANY EXPRESS OR IMPLIED WARRANTIES, INCLUDING, BUT NOT
    LIMITED TO, THE IMPLIED WARRANTIES OF MERCHANTABILITY AND FITNESS FOR
    A PARTICULAR PURPOSE ARE DISCLAIMED. IN NO EVENT SHALL THE COPYRIGHT
    OWNER OR CONTRIBUTORS BE LIABLE FOR ANY DIRECT, INDIRECT, INCIDENTAL,
    SPECIAL, EXEMPLARY, OR CONSEQUENTIAL DAMAGES (INCLUDING, BUT NOT
    LIMITED TO, PROCUREMENT OF SUBSTITUTE GOODS OR SERVICES; LOSS OF USE,
    DATA, OR PROFITS; OR BUSINESS INTERRUPTION) HOWEVER CAUSED AND ON ANY
    THEORY OF LIABILITY, WHETHER IN CONTRACT, STRICT LIABILITY, OR TORT
    (INCLUDING NEGLIGENCE OR OTHERWISE) ARISING IN ANY WAY OUT OF THE USE
    OF THIS SOFTWARE, EVEN IF ADVISED OF THE POSSIBILITY OF SUCH DAMAGE.

    You can contact the author at :
    - zstd homepage : https://facebook.github.io/zstd
*/
#ifndef ZSTD_STATIC_H
#define ZSTD_STATIC_H

/* The prototypes defined within this file are considered experimental.
 * They should not be used in the context DLL as they may change in the future.
 * Prefer static linking if you need them, to control breaking version changes issues.
 */

#if defined (__cplusplus)
extern "C" {
#endif



/*-*************************************
*  Types
***************************************/
#define ZSTDv05_WINDOWLOG_ABSOLUTEMIN 11


/*-*************************************
*  Advanced functions
***************************************/
/*- Advanced Decompression functions -*/

/*! ZSTDv05_decompress_usingPreparedDCtx() :
*   Same as ZSTDv05_decompress_usingDict, but using a reference context `preparedDCtx`, where dictionary has been loaded.
*   It avoids reloading the dictionary each time.
*   `preparedDCtx` must have been properly initialized using ZSTDv05_decompressBegin_usingDict().
*   Requires 2 contexts : 1 for reference, which will not be modified, and 1 to run the decompression operation */
size_t ZSTDv05_decompress_usingPreparedDCtx(
                                             ZSTDv05_DCtx* dctx, const ZSTDv05_DCtx* preparedDCtx,
                                             void* dst, size_t dstCapacity,
                                       const void* src, size_t srcSize);


/* **************************************
*  Streaming functions (direct mode)
****************************************/
size_t ZSTDv05_decompressBegin(ZSTDv05_DCtx* dctx);

/*
  Streaming decompression, direct mode (bufferless)

  A ZSTDv05_DCtx object is required to track streaming operations.
  Use ZSTDv05_createDCtx() / ZSTDv05_freeDCtx() to manage it.
  A ZSTDv05_DCtx object can be re-used multiple times.

  First typical operation is to retrieve frame parameters, using ZSTDv05_getFrameParams().
  This operation is independent, and just needs enough input data to properly decode the frame header.
  Objective is to retrieve *params.windowlog, to know minimum amount of memory required during decoding.
  Result : 0 when successful, it means the ZSTDv05_parameters structure has been filled.
           >0 : means there is not enough data into src. Provides the expected size to successfully decode header.
           errorCode, which can be tested using ZSTDv05_isError()

  Start decompression, with ZSTDv05_decompressBegin() or ZSTDv05_decompressBegin_usingDict()
  Alternatively, you can copy a prepared context, using ZSTDv05_copyDCtx()

  Then use ZSTDv05_nextSrcSizeToDecompress() and ZSTDv05_decompressContinue() alternatively.
  ZSTDv05_nextSrcSizeToDecompress() tells how much bytes to provide as 'srcSize' to ZSTDv05_decompressContinue().
  ZSTDv05_decompressContinue() requires this exact amount of bytes, or it will fail.
  ZSTDv05_decompressContinue() needs previous data blocks during decompression, up to (1 << windowlog).
  They should preferably be located contiguously, prior to current block. Alternatively, a round buffer is also possible.

  @result of ZSTDv05_decompressContinue() is the number of bytes regenerated within 'dst'.
  It can be zero, which is not an error; it just means ZSTDv05_decompressContinue() has decoded some header.

  A frame is fully decoded when ZSTDv05_nextSrcSizeToDecompress() returns zero.
  Context can then be reset to start a new decompression.
*/


/* **************************************
*  Block functions
****************************************/
/*! Block functions produce and decode raw zstd blocks, without frame metadata.
    User will have to take in charge required information to regenerate data, such as block sizes.

    A few rules to respect :
    - Uncompressed block size must be <= 128 KB
    - Compressing or decompressing requires a context structure
      + Use ZSTDv05_createCCtx() and ZSTDv05_createDCtx()
    - It is necessary to init context before starting
      + compression : ZSTDv05_compressBegin()
      + decompression : ZSTDv05_decompressBegin()
      + variants _usingDict() are also allowed
      + copyCCtx() and copyDCtx() work too
    - When a block is considered not compressible enough, ZSTDv05_compressBlock() result will be zero.
      In which case, nothing is produced into `dst`.
      + User must test for such outcome and deal directly with uncompressed data
      + ZSTDv05_decompressBlock() doesn't accept uncompressed data as input !!
*/

size_t ZSTDv05_decompressBlock(ZSTDv05_DCtx* dctx, void* dst, size_t dstCapacity, const void* src, size_t srcSize);




#if defined (__cplusplus)
}
#endif

#endif  /* ZSTDv05_STATIC_H */


/*
    zstd_internal - common functions to include
    Header File for include
    Copyright (C) 2014-2016, Yann Collet.

    BSD 2-Clause License (https://opensource.org/licenses/bsd-license.php)

    Redistribution and use in source and binary forms, with or without
    modification, are permitted provided that the following conditions are
    met:
    * Redistributions of source code must retain the above copyright
    notice, this list of conditions and the following disclaimer.
    * Redistributions in binary form must reproduce the above
    copyright notice, this list of conditions and the following disclaimer
    in the documentation and/or other materials provided with the
    distribution.
    THIS SOFTWARE IS PROVIDED BY THE COPYRIGHT HOLDERS AND CONTRIBUTORS
    "AS IS" AND ANY EXPRESS OR IMPLIED WARRANTIES, INCLUDING, BUT NOT
    LIMITED TO, THE IMPLIED WARRANTIES OF MERCHANTABILITY AND FITNESS FOR
    A PARTICULAR PURPOSE ARE DISCLAIMED. IN NO EVENT SHALL THE COPYRIGHT
    OWNER OR CONTRIBUTORS BE LIABLE FOR ANY DIRECT, INDIRECT, INCIDENTAL,
    SPECIAL, EXEMPLARY, OR CONSEQUENTIAL DAMAGES (INCLUDING, BUT NOT
    LIMITED TO, PROCUREMENT OF SUBSTITUTE GOODS OR SERVICES; LOSS OF USE,
    DATA, OR PROFITS; OR BUSINESS INTERRUPTION) HOWEVER CAUSED AND ON ANY
    THEORY OF LIABILITY, WHETHER IN CONTRACT, STRICT LIABILITY, OR TORT
    (INCLUDING NEGLIGENCE OR OTHERWISE) ARISING IN ANY WAY OUT OF THE USE
    OF THIS SOFTWARE, EVEN IF ADVISED OF THE POSSIBILITY OF SUCH DAMAGE.

    You can contact the author at :
    - zstd source repository : https://github.com/Cyan4973/zstd
*/
#ifndef ZSTD_CCOMMON_H_MODULE
#define ZSTD_CCOMMON_H_MODULE



/*-*************************************
*  Common macros
***************************************/
#define MIN(a,b) ((a)<(b) ? (a) : (b))
#define MAX(a,b) ((a)>(b) ? (a) : (b))


/*-*************************************
*  Common constants
***************************************/
#define ZSTDv05_DICT_MAGIC  0xEC30A435

#define KB *(1 <<10)
#define MB *(1 <<20)
#define GB *(1U<<30)

#define BLOCKSIZE (128 KB)                 /* define, for static allocation */

static const size_t ZSTDv05_blockHeaderSize = 3;
static const size_t ZSTDv05_frameHeaderSize_min = 5;
#define ZSTDv05_frameHeaderSize_max 5         /* define, for static allocation */

#define BITv057 128
#define BITv056  64
#define BITv055  32
#define BITv054  16
#define BITv051   2
#define BITv050   1

#define IS_HUFv05 0
#define IS_PCH 1
#define IS_RAW 2
#define IS_RLE 3

#define MINMATCH 4
#define REPCODE_STARTVALUE 1

#define Litbits  8
#define MLbits   7
#define LLbits   6
#define Offbits  5
#define MaxLit ((1<<Litbits) - 1)
#define MaxML  ((1<<MLbits) - 1)
#define MaxLL  ((1<<LLbits) - 1)
#define MaxOff ((1<<Offbits)- 1)
#define MLFSEv05Log   10
#define LLFSEv05Log   10
#define OffFSEv05Log   9
#define MaxSeq MAX(MaxLL, MaxML)

#define FSEv05_ENCODING_RAW     0
#define FSEv05_ENCODING_RLE     1
#define FSEv05_ENCODING_STATIC  2
#define FSEv05_ENCODING_DYNAMIC 3


#define ZSTD_HUFFDTABLE_CAPACITY_LOG 12

#define MIN_SEQUENCES_SIZE 1 /* nbSeq==0 */
#define MIN_CBLOCK_SIZE (1 /*litCSize*/ + 1 /* RLE or RAW */ + MIN_SEQUENCES_SIZE /* nbSeq==0 */)   /* for a non-null block */

#define WILDCOPY_OVERLENGTH 8

#define ZSTD_CONTENTSIZE_ERROR   (0ULL - 2)

typedef enum { bt_compressed, bt_raw, bt_rle, bt_end } blockType_t;


/*-*******************************************
*  Shared functions to include for inlining
*********************************************/
static void ZSTDv05_copy8(void* dst, const void* src) { memcpy(dst, src, 8); }

#define COPY8(d,s) { ZSTDv05_copy8(d,s); d+=8; s+=8; }

/*! ZSTDv05_wildcopy() :
*   custom version of memcpy(), can copy up to 7 bytes too many (8 bytes if length==0) */
MEM_STATIC void ZSTDv05_wildcopy(void* dst, const void* src, ptrdiff_t length)
{
    const BYTE* ip = (const BYTE*)src;
    BYTE* op = (BYTE*)dst;
    BYTE* const oend = op + length;
    do
        COPY8(op, ip)
    while (op < oend);
}


/*-*******************************************
*  Private interfaces
*********************************************/
typedef struct {
    void* buffer;
    U32*  offsetStart;
    U32*  offset;
    BYTE* offCodeStart;
    BYTE* offCode;
    BYTE* litStart;
    BYTE* lit;
    BYTE* litLengthStart;
    BYTE* litLength;
    BYTE* matchLengthStart;
    BYTE* matchLength;
    BYTE* dumpsStart;
    BYTE* dumps;
    /* opt */
    U32* matchLengthFreq;
    U32* litLengthFreq;
    U32* litFreq;
    U32* offCodeFreq;
    U32  matchLengthSum;
    U32  litLengthSum;
    U32  litSum;
    U32  offCodeSum;
} seqStore_t;



#endif   /* ZSTDv05_CCOMMON_H_MODULE */
/* ******************************************************************
   FSEv05 : Finite State Entropy coder
   header file
   Copyright (C) 2013-2015, Yann Collet.

   BSD 2-Clause License (https://opensource.org/licenses/bsd-license.php)

   Redistribution and use in source and binary forms, with or without
   modification, are permitted provided that the following conditions are
   met:

       * Redistributions of source code must retain the above copyright
   notice, this list of conditions and the following disclaimer.
       * Redistributions in binary form must reproduce the above
   copyright notice, this list of conditions and the following disclaimer
   in the documentation and/or other materials provided with the
   distribution.

   THIS SOFTWARE IS PROVIDED BY THE COPYRIGHT HOLDERS AND CONTRIBUTORS
   "AS IS" AND ANY EXPRESS OR IMPLIED WARRANTIES, INCLUDING, BUT NOT
   LIMITED TO, THE IMPLIED WARRANTIES OF MERCHANTABILITY AND FITNESS FOR
   A PARTICULAR PURPOSE ARE DISCLAIMED. IN NO EVENT SHALL THE COPYRIGHT
   OWNER OR CONTRIBUTORS BE LIABLE FOR ANY DIRECT, INDIRECT, INCIDENTAL,
   SPECIAL, EXEMPLARY, OR CONSEQUENTIAL DAMAGES (INCLUDING, BUT NOT
   LIMITED TO, PROCUREMENT OF SUBSTITUTE GOODS OR SERVICES; LOSS OF USE,
   DATA, OR PROFITS; OR BUSINESS INTERRUPTION) HOWEVER CAUSED AND ON ANY
   THEORY OF LIABILITY, WHETHER IN CONTRACT, STRICT LIABILITY, OR TORT
   (INCLUDING NEGLIGENCE OR OTHERWISE) ARISING IN ANY WAY OUT OF THE USE
   OF THIS SOFTWARE, EVEN IF ADVISED OF THE POSSIBILITY OF SUCH DAMAGE.

   You can contact the author at :
   - Source repository : https://github.com/Cyan4973/FiniteStateEntropy
   - Public forum : https://groups.google.com/forum/#!forum/lz4c
****************************************************************** */
#ifndef FSEv05_H
#define FSEv05_H

#if defined (__cplusplus)
extern "C" {
#endif


/* *****************************************
*  Includes
******************************************/
#include <stddef.h>    /* size_t, ptrdiff_t */


/*-****************************************
*  FSEv05 simple functions
******************************************/
size_t FSEv05_decompress(void* dst,  size_t maxDstSize,
                const void* cSrc, size_t cSrcSize);
/*!
FSEv05_decompress():
    Decompress FSEv05 data from buffer 'cSrc', of size 'cSrcSize',
    into already allocated destination buffer 'dst', of size 'maxDstSize'.
    return : size of regenerated data (<= maxDstSize)
             or an error code, which can be tested using FSEv05_isError()

    ** Important ** : FSEv05_decompress() doesn't decompress non-compressible nor RLE data !!!
    Why ? : making this distinction requires a header.
    Header management is intentionally delegated to the user layer, which can better manage special cases.
*/


/* *****************************************
*  Tool functions
******************************************/
/* Error Management */
unsigned    FSEv05_isError(size_t code);        /* tells if a return value is an error code */
const char* FSEv05_getErrorName(size_t code);   /* provides error code string (useful for debugging) */




/* *****************************************
*  FSEv05 detailed API
******************************************/
/* *** DECOMPRESSION *** */

/*!
FSEv05_readNCount():
   Read compactly saved 'normalizedCounter' from 'rBuffer'.
   return : size read from 'rBuffer'
            or an errorCode, which can be tested using FSEv05_isError()
            maxSymbolValuePtr[0] and tableLogPtr[0] will also be updated with their respective values */
size_t FSEv05_readNCount (short* normalizedCounter, unsigned* maxSymbolValuePtr, unsigned* tableLogPtr, const void* rBuffer, size_t rBuffSize);

/*!
Constructor and Destructor of type FSEv05_DTable
    Note that its size depends on 'tableLog' */
typedef unsigned FSEv05_DTable;   /* don't allocate that. It's just a way to be more restrictive than void* */
FSEv05_DTable* FSEv05_createDTable(unsigned tableLog);
void        FSEv05_freeDTable(FSEv05_DTable* dt);

/*!
FSEv05_buildDTable():
   Builds 'dt', which must be already allocated, using FSEv05_createDTable()
   @return : 0,
             or an errorCode, which can be tested using FSEv05_isError() */
size_t FSEv05_buildDTable (FSEv05_DTable* dt, const short* normalizedCounter, unsigned maxSymbolValue, unsigned tableLog);

/*!
FSEv05_decompress_usingDTable():
   Decompress compressed source @cSrc of size @cSrcSize using `dt`
   into `dst` which must be already allocated.
   @return : size of regenerated data (necessarily <= @dstCapacity)
             or an errorCode, which can be tested using FSEv05_isError() */
size_t FSEv05_decompress_usingDTable(void* dst, size_t dstCapacity, const void* cSrc, size_t cSrcSize, const FSEv05_DTable* dt);



#if defined (__cplusplus)
}
#endif

#endif  /* FSEv05_H */
/* ******************************************************************
   bitstream
   Part of FSEv05 library
   header file (to include)
   Copyright (C) 2013-2016, Yann Collet.

   BSD 2-Clause License (https://opensource.org/licenses/bsd-license.php)

   Redistribution and use in source and binary forms, with or without
   modification, are permitted provided that the following conditions are
   met:

       * Redistributions of source code must retain the above copyright
   notice, this list of conditions and the following disclaimer.
       * Redistributions in binary form must reproduce the above
   copyright notice, this list of conditions and the following disclaimer
   in the documentation and/or other materials provided with the
   distribution.

   THIS SOFTWARE IS PROVIDED BY THE COPYRIGHT HOLDERS AND CONTRIBUTORS
   "AS IS" AND ANY EXPRESS OR IMPLIED WARRANTIES, INCLUDING, BUT NOT
   LIMITED TO, THE IMPLIED WARRANTIES OF MERCHANTABILITY AND FITNESS FOR
   A PARTICULAR PURPOSE ARE DISCLAIMED. IN NO EVENT SHALL THE COPYRIGHT
   OWNER OR CONTRIBUTORS BE LIABLE FOR ANY DIRECT, INDIRECT, INCIDENTAL,
   SPECIAL, EXEMPLARY, OR CONSEQUENTIAL DAMAGES (INCLUDING, BUT NOT
   LIMITED TO, PROCUREMENT OF SUBSTITUTE GOODS OR SERVICES; LOSS OF USE,
   DATA, OR PROFITS; OR BUSINESS INTERRUPTION) HOWEVER CAUSED AND ON ANY
   THEORY OF LIABILITY, WHETHER IN CONTRACT, STRICT LIABILITY, OR TORT
   (INCLUDING NEGLIGENCE OR OTHERWISE) ARISING IN ANY WAY OUT OF THE USE
   OF THIS SOFTWARE, EVEN IF ADVISED OF THE POSSIBILITY OF SUCH DAMAGE.

   You can contact the author at :
   - Source repository : https://github.com/Cyan4973/FiniteStateEntropy
****************************************************************** */
#ifndef BITv05STREAM_H_MODULE
#define BITv05STREAM_H_MODULE

#if defined (__cplusplus)
extern "C" {
#endif


/*
*  This API consists of small unitary functions, which highly benefit from being inlined.
*  Since link-time-optimization is not available for all compilers,
*  these functions are defined into a .h to be included.
*/



/*-********************************************
*  bitStream decoding API (read backward)
**********************************************/
typedef struct
{
    size_t   bitContainer;
    unsigned bitsConsumed;
    const char* ptr;
    const char* start;
} BITv05_DStream_t;

typedef enum { BITv05_DStream_unfinished = 0,
               BITv05_DStream_endOfBuffer = 1,
               BITv05_DStream_completed = 2,
               BITv05_DStream_overflow = 3 } BITv05_DStream_status;  /* result of BITv05_reloadDStream() */
               /* 1,2,4,8 would be better for bitmap combinations, but slows down performance a bit ... :( */

MEM_STATIC size_t   BITv05_initDStream(BITv05_DStream_t* bitD, const void* srcBuffer, size_t srcSize);
MEM_STATIC size_t   BITv05_readBits(BITv05_DStream_t* bitD, unsigned nbBits);
MEM_STATIC BITv05_DStream_status BITv05_reloadDStream(BITv05_DStream_t* bitD);
MEM_STATIC unsigned BITv05_endOfDStream(const BITv05_DStream_t* bitD);


/*-****************************************
*  unsafe API
******************************************/
MEM_STATIC size_t BITv05_readBitsFast(BITv05_DStream_t* bitD, unsigned nbBits);
/* faster, but works only if nbBits >= 1 */



/*-**************************************************************
*  Helper functions
****************************************************************/
MEM_STATIC unsigned BITv05_highbit32 (U32 val)
{
#   if defined(_MSC_VER)   /* Visual */
    unsigned long r;
    return _BitScanReverse(&r, val) ? (unsigned)r : 0;
#   elif defined(__GNUC__) && (__GNUC__ >= 3)   /* Use GCC Intrinsic */
    return __builtin_clz (val) ^ 31;
#   else   /* Software version */
    static const unsigned DeBruijnClz[32] = { 0, 9, 1, 10, 13, 21, 2, 29, 11, 14, 16, 18, 22, 25, 3, 30, 8, 12, 20, 28, 15, 17, 24, 7, 19, 27, 23, 6, 26, 5, 4, 31 };
    U32 v = val;
    unsigned r;
    v |= v >> 1;
    v |= v >> 2;
    v |= v >> 4;
    v |= v >> 8;
    v |= v >> 16;
    r = DeBruijnClz[ (U32) (v * 0x07C4ACDDU) >> 27];
    return r;
#   endif
}



/*-********************************************************
* bitStream decoding
**********************************************************/
/*!BITv05_initDStream
*  Initialize a BITv05_DStream_t.
*  @bitD : a pointer to an already allocated BITv05_DStream_t structure
*  @srcBuffer must point at the beginning of a bitStream
*  @srcSize must be the exact size of the bitStream
*  @result : size of stream (== srcSize) or an errorCode if a problem is detected
*/
MEM_STATIC size_t BITv05_initDStream(BITv05_DStream_t* bitD, const void* srcBuffer, size_t srcSize)
{
    if (srcSize < 1) { memset(bitD, 0, sizeof(*bitD)); return ERROR(srcSize_wrong); }

    if (srcSize >=  sizeof(size_t)) {  /* normal case */
        U32 contain32;
        bitD->start = (const char*)srcBuffer;
        bitD->ptr   = (const char*)srcBuffer + srcSize - sizeof(size_t);
        bitD->bitContainer = MEM_readLEST(bitD->ptr);
        contain32 = ((const BYTE*)srcBuffer)[srcSize-1];
        if (contain32 == 0) return ERROR(GENERIC);   /* endMark not present */
        bitD->bitsConsumed = 8 - BITv05_highbit32(contain32);
    } else {
        U32 contain32;
        bitD->start = (const char*)srcBuffer;
        bitD->ptr   = bitD->start;
        bitD->bitContainer = *(const BYTE*)(bitD->start);
        switch(srcSize)
        {
            case 7: bitD->bitContainer += (size_t)(((const BYTE*)(bitD->start))[6]) << (sizeof(size_t)*8 - 16);/* fall-through */
            case 6: bitD->bitContainer += (size_t)(((const BYTE*)(bitD->start))[5]) << (sizeof(size_t)*8 - 24);/* fall-through */
            case 5: bitD->bitContainer += (size_t)(((const BYTE*)(bitD->start))[4]) << (sizeof(size_t)*8 - 32);/* fall-through */
            case 4: bitD->bitContainer += (size_t)(((const BYTE*)(bitD->start))[3]) << 24; /* fall-through */
            case 3: bitD->bitContainer += (size_t)(((const BYTE*)(bitD->start))[2]) << 16; /* fall-through */
            case 2: bitD->bitContainer += (size_t)(((const BYTE*)(bitD->start))[1]) <<  8; /* fall-through */
            default: break;
        }
        contain32 = ((const BYTE*)srcBuffer)[srcSize-1];
        if (contain32 == 0) return ERROR(GENERIC);   /* endMark not present */
        bitD->bitsConsumed = 8 - BITv05_highbit32(contain32);
        bitD->bitsConsumed += (U32)(sizeof(size_t) - srcSize)*8;
    }

    return srcSize;
}

MEM_STATIC size_t BITv05_lookBits(BITv05_DStream_t* bitD, U32 nbBits)
{
    const U32 bitMask = sizeof(bitD->bitContainer)*8 - 1;
    return ((bitD->bitContainer << (bitD->bitsConsumed & bitMask)) >> 1) >> ((bitMask-nbBits) & bitMask);
}

/*! BITv05_lookBitsFast :
*   unsafe version; only works if nbBits >= 1 */
MEM_STATIC size_t BITv05_lookBitsFast(BITv05_DStream_t* bitD, U32 nbBits)
{
    const U32 bitMask = sizeof(bitD->bitContainer)*8 - 1;
    return (bitD->bitContainer << (bitD->bitsConsumed & bitMask)) >> (((bitMask+1)-nbBits) & bitMask);
}

MEM_STATIC void BITv05_skipBits(BITv05_DStream_t* bitD, U32 nbBits)
{
    bitD->bitsConsumed += nbBits;
}

MEM_STATIC size_t BITv05_readBits(BITv05_DStream_t* bitD, unsigned nbBits)
{
    size_t value = BITv05_lookBits(bitD, nbBits);
    BITv05_skipBits(bitD, nbBits);
    return value;
}

/*!BITv05_readBitsFast :
*  unsafe version; only works if nbBits >= 1 */
MEM_STATIC size_t BITv05_readBitsFast(BITv05_DStream_t* bitD, unsigned nbBits)
{
    size_t value = BITv05_lookBitsFast(bitD, nbBits);
    BITv05_skipBits(bitD, nbBits);
    return value;
}

MEM_STATIC BITv05_DStream_status BITv05_reloadDStream(BITv05_DStream_t* bitD)
{
    if (bitD->bitsConsumed > (sizeof(bitD->bitContainer)*8))  /* should never happen */
        return BITv05_DStream_overflow;

    if (bitD->ptr >= bitD->start + sizeof(bitD->bitContainer)) {
        bitD->ptr -= bitD->bitsConsumed >> 3;
        bitD->bitsConsumed &= 7;
        bitD->bitContainer = MEM_readLEST(bitD->ptr);
        return BITv05_DStream_unfinished;
    }
    if (bitD->ptr == bitD->start) {
        if (bitD->bitsConsumed < sizeof(bitD->bitContainer)*8) return BITv05_DStream_endOfBuffer;
        return BITv05_DStream_completed;
    }
    {
        U32 nbBytes = bitD->bitsConsumed >> 3;
        BITv05_DStream_status result = BITv05_DStream_unfinished;
        if (bitD->ptr - nbBytes < bitD->start) {
            nbBytes = (U32)(bitD->ptr - bitD->start);  /* ptr > start */
            result = BITv05_DStream_endOfBuffer;
        }
        bitD->ptr -= nbBytes;
        bitD->bitsConsumed -= nbBytes*8;
        bitD->bitContainer = MEM_readLEST(bitD->ptr);   /* reminder : srcSize > sizeof(bitD) */
        return result;
    }
}

/*! BITv05_endOfDStream
*   @return Tells if DStream has reached its exact end
*/
MEM_STATIC unsigned BITv05_endOfDStream(const BITv05_DStream_t* DStream)
{
    return ((DStream->ptr == DStream->start) && (DStream->bitsConsumed == sizeof(DStream->bitContainer)*8));
}

#if defined (__cplusplus)
}
#endif

#endif /* BITv05STREAM_H_MODULE */
/* ******************************************************************
   FSEv05 : Finite State Entropy coder
   header file for static linking (only)
   Copyright (C) 2013-2015, Yann Collet

   BSD 2-Clause License (https://opensource.org/licenses/bsd-license.php)

   Redistribution and use in source and binary forms, with or without
   modification, are permitted provided that the following conditions are
   met:

       * Redistributions of source code must retain the above copyright
   notice, this list of conditions and the following disclaimer.
       * Redistributions in binary form must reproduce the above
   copyright notice, this list of conditions and the following disclaimer
   in the documentation and/or other materials provided with the
   distribution.

   THIS SOFTWARE IS PROVIDED BY THE COPYRIGHT HOLDERS AND CONTRIBUTORS
   "AS IS" AND ANY EXPRESS OR IMPLIED WARRANTIES, INCLUDING, BUT NOT
   LIMITED TO, THE IMPLIED WARRANTIES OF MERCHANTABILITY AND FITNESS FOR
   A PARTICULAR PURPOSE ARE DISCLAIMED. IN NO EVENT SHALL THE COPYRIGHT
   OWNER OR CONTRIBUTORS BE LIABLE FOR ANY DIRECT, INDIRECT, INCIDENTAL,
   SPECIAL, EXEMPLARY, OR CONSEQUENTIAL DAMAGES (INCLUDING, BUT NOT
   LIMITED TO, PROCUREMENT OF SUBSTITUTE GOODS OR SERVICES; LOSS OF USE,
   DATA, OR PROFITS; OR BUSINESS INTERRUPTION) HOWEVER CAUSED AND ON ANY
   THEORY OF LIABILITY, WHETHER IN CONTRACT, STRICT LIABILITY, OR TORT
   (INCLUDING NEGLIGENCE OR OTHERWISE) ARISING IN ANY WAY OUT OF THE USE
   OF THIS SOFTWARE, EVEN IF ADVISED OF THE POSSIBILITY OF SUCH DAMAGE.

   You can contact the author at :
   - Source repository : https://github.com/Cyan4973/FiniteStateEntropy
   - Public forum : https://groups.google.com/forum/#!forum/lz4c
****************************************************************** */
#ifndef FSEv05_STATIC_H
#define FSEv05_STATIC_H

#if defined (__cplusplus)
extern "C" {
#endif



/* *****************************************
*  Static allocation
*******************************************/
/* It is possible to statically allocate FSEv05 CTable/DTable as a table of unsigned using below macros */
#define FSEv05_DTABLE_SIZE_U32(maxTableLog)                   (1 + (1<<maxTableLog))


/* *****************************************
*  FSEv05 advanced API
*******************************************/
size_t FSEv05_buildDTable_raw (FSEv05_DTable* dt, unsigned nbBits);
/* build a fake FSEv05_DTable, designed to read an uncompressed bitstream where each symbol uses nbBits */

size_t FSEv05_buildDTable_rle (FSEv05_DTable* dt, unsigned char symbolValue);
/* build a fake FSEv05_DTable, designed to always generate the same symbolValue */



/* *****************************************
*  FSEv05 symbol decompression API
*******************************************/
typedef struct
{
    size_t      state;
    const void* table;   /* precise table may vary, depending on U16 */
} FSEv05_DState_t;


static void     FSEv05_initDState(FSEv05_DState_t* DStatePtr, BITv05_DStream_t* bitD, const FSEv05_DTable* dt);

static unsigned char FSEv05_decodeSymbol(FSEv05_DState_t* DStatePtr, BITv05_DStream_t* bitD);

static unsigned FSEv05_endOfDState(const FSEv05_DState_t* DStatePtr);



/* *****************************************
*  FSEv05 unsafe API
*******************************************/
static unsigned char FSEv05_decodeSymbolFast(FSEv05_DState_t* DStatePtr, BITv05_DStream_t* bitD);
/* faster, but works only if nbBits is always >= 1 (otherwise, result will be corrupted) */


/* *****************************************
*  Implementation of inlined functions
*******************************************/
/* decompression */

typedef struct {
    U16 tableLog;
    U16 fastMode;
} FSEv05_DTableHeader;   /* sizeof U32 */

typedef struct
{
    unsigned short newState;
    unsigned char  symbol;
    unsigned char  nbBits;
} FSEv05_decode_t;   /* size == U32 */

MEM_STATIC void FSEv05_initDState(FSEv05_DState_t* DStatePtr, BITv05_DStream_t* bitD, const FSEv05_DTable* dt)
{
    const void* ptr = dt;
    const FSEv05_DTableHeader* const DTableH = (const FSEv05_DTableHeader*)ptr;
    DStatePtr->state = BITv05_readBits(bitD, DTableH->tableLog);
    BITv05_reloadDStream(bitD);
    DStatePtr->table = dt + 1;
}

MEM_STATIC BYTE FSEv05_peakSymbol(FSEv05_DState_t* DStatePtr)
{
    const FSEv05_decode_t DInfo = ((const FSEv05_decode_t*)(DStatePtr->table))[DStatePtr->state];
    return DInfo.symbol;
}

MEM_STATIC BYTE FSEv05_decodeSymbol(FSEv05_DState_t* DStatePtr, BITv05_DStream_t* bitD)
{
    const FSEv05_decode_t DInfo = ((const FSEv05_decode_t*)(DStatePtr->table))[DStatePtr->state];
    const U32  nbBits = DInfo.nbBits;
    BYTE symbol = DInfo.symbol;
    size_t lowBits = BITv05_readBits(bitD, nbBits);

    DStatePtr->state = DInfo.newState + lowBits;
    return symbol;
}

MEM_STATIC BYTE FSEv05_decodeSymbolFast(FSEv05_DState_t* DStatePtr, BITv05_DStream_t* bitD)
{
    const FSEv05_decode_t DInfo = ((const FSEv05_decode_t*)(DStatePtr->table))[DStatePtr->state];
    const U32 nbBits = DInfo.nbBits;
    BYTE symbol = DInfo.symbol;
    size_t lowBits = BITv05_readBitsFast(bitD, nbBits);

    DStatePtr->state = DInfo.newState + lowBits;
    return symbol;
}

MEM_STATIC unsigned FSEv05_endOfDState(const FSEv05_DState_t* DStatePtr)
{
    return DStatePtr->state == 0;
}


#if defined (__cplusplus)
}
#endif

#endif  /* FSEv05_STATIC_H */
/* ******************************************************************
   FSEv05 : Finite State Entropy coder
   Copyright (C) 2013-2015, Yann Collet.

   BSD 2-Clause License (https://opensource.org/licenses/bsd-license.php)

   Redistribution and use in source and binary forms, with or without
   modification, are permitted provided that the following conditions are
   met:

       * Redistributions of source code must retain the above copyright
   notice, this list of conditions and the following disclaimer.
       * Redistributions in binary form must reproduce the above
   copyright notice, this list of conditions and the following disclaimer
   in the documentation and/or other materials provided with the
   distribution.

   THIS SOFTWARE IS PROVIDED BY THE COPYRIGHT HOLDERS AND CONTRIBUTORS
   "AS IS" AND ANY EXPRESS OR IMPLIED WARRANTIES, INCLUDING, BUT NOT
   LIMITED TO, THE IMPLIED WARRANTIES OF MERCHANTABILITY AND FITNESS FOR
   A PARTICULAR PURPOSE ARE DISCLAIMED. IN NO EVENT SHALL THE COPYRIGHT
   OWNER OR CONTRIBUTORS BE LIABLE FOR ANY DIRECT, INDIRECT, INCIDENTAL,
   SPECIAL, EXEMPLARY, OR CONSEQUENTIAL DAMAGES (INCLUDING, BUT NOT
   LIMITED TO, PROCUREMENT OF SUBSTITUTE GOODS OR SERVICES; LOSS OF USE,
   DATA, OR PROFITS; OR BUSINESS INTERRUPTION) HOWEVER CAUSED AND ON ANY
   THEORY OF LIABILITY, WHETHER IN CONTRACT, STRICT LIABILITY, OR TORT
   (INCLUDING NEGLIGENCE OR OTHERWISE) ARISING IN ANY WAY OUT OF THE USE
   OF THIS SOFTWARE, EVEN IF ADVISED OF THE POSSIBILITY OF SUCH DAMAGE.

    You can contact the author at :
    - FSEv05 source repository : https://github.com/Cyan4973/FiniteStateEntropy
    - Public forum : https://groups.google.com/forum/#!forum/lz4c
****************************************************************** */

#ifndef FSEv05_COMMONDEFS_ONLY

/* **************************************************************
*  Tuning parameters
****************************************************************/
/*!MEMORY_USAGE :
*  Memory usage formula : N->2^N Bytes (examples : 10 -> 1KB; 12 -> 4KB ; 16 -> 64KB; 20 -> 1MB; etc.)
*  Increasing memory usage improves compression ratio
*  Reduced memory usage can improve speed, due to cache effect
*  Recommended max value is 14, for 16KB, which nicely fits into Intel x86 L1 cache */
#define FSEv05_MAX_MEMORY_USAGE 14
#define FSEv05_DEFAULT_MEMORY_USAGE 13

/*!FSEv05_MAX_SYMBOL_VALUE :
*  Maximum symbol value authorized.
*  Required for proper stack allocation */
#define FSEv05_MAX_SYMBOL_VALUE 255


/* **************************************************************
*  template functions type & suffix
****************************************************************/
#define FSEv05_FUNCTION_TYPE BYTE
#define FSEv05_FUNCTION_EXTENSION
#define FSEv05_DECODE_TYPE FSEv05_decode_t


#endif   /* !FSEv05_COMMONDEFS_ONLY */

/* **************************************************************
*  Compiler specifics
****************************************************************/
#ifdef _MSC_VER    /* Visual Studio */
#  define FORCE_INLINE static __forceinline
#  include <intrin.h>                    /* For Visual 2005 */
#  pragma warning(disable : 4127)        /* disable: C4127: conditional expression is constant */
#  pragma warning(disable : 4214)        /* disable: C4214: non-int bitfields */
#else
#  if defined (__cplusplus) || defined (__STDC_VERSION__) && __STDC_VERSION__ >= 199901L   /* C99 */
#    ifdef __GNUC__
#      define FORCE_INLINE static inline __attribute__((always_inline))
#    else
#      define FORCE_INLINE static inline
#    endif
#  else
#    define FORCE_INLINE static
#  endif /* __STDC_VERSION__ */
#endif


/* **************************************************************
*  Includes
****************************************************************/
#include <stdlib.h>     /* malloc, free, qsort */
#include <string.h>     /* memcpy, memset */
#include <stdio.h>      /* printf (debug) */



/* ***************************************************************
*  Constants
*****************************************************************/
#define FSEv05_MAX_TABLELOG  (FSEv05_MAX_MEMORY_USAGE-2)
#define FSEv05_MAX_TABLESIZE (1U<<FSEv05_MAX_TABLELOG)
#define FSEv05_MAXTABLESIZE_MASK (FSEv05_MAX_TABLESIZE-1)
#define FSEv05_DEFAULT_TABLELOG (FSEv05_DEFAULT_MEMORY_USAGE-2)
#define FSEv05_MIN_TABLELOG 5

#define FSEv05_TABLELOG_ABSOLUTE_MAX 15
#if FSEv05_MAX_TABLELOG > FSEv05_TABLELOG_ABSOLUTE_MAX
#error "FSEv05_MAX_TABLELOG > FSEv05_TABLELOG_ABSOLUTE_MAX is not supported"
#endif


/* **************************************************************
*  Error Management
****************************************************************/
#define FSEv05_STATIC_ASSERT(c) { enum { FSEv05_static_assert = 1/(int)(!!(c)) }; }   /* use only *after* variable declarations */


/* **************************************************************
*  Complex types
****************************************************************/
typedef unsigned DTable_max_t[FSEv05_DTABLE_SIZE_U32(FSEv05_MAX_TABLELOG)];


/* **************************************************************
*  Templates
****************************************************************/
/*
  designed to be included
  for type-specific functions (template emulation in C)
  Objective is to write these functions only once, for improved maintenance
*/

/* safety checks */
#ifndef FSEv05_FUNCTION_EXTENSION
#  error "FSEv05_FUNCTION_EXTENSION must be defined"
#endif
#ifndef FSEv05_FUNCTION_TYPE
#  error "FSEv05_FUNCTION_TYPE must be defined"
#endif

/* Function names */
#define FSEv05_CAT(X,Y) X##Y
#define FSEv05_FUNCTION_NAME(X,Y) FSEv05_CAT(X,Y)
#define FSEv05_TYPE_NAME(X,Y) FSEv05_CAT(X,Y)


/* Function templates */
static U32 FSEv05_tableStep(U32 tableSize) { return (tableSize>>1) + (tableSize>>3) + 3; }



FSEv05_DTable* FSEv05_createDTable (unsigned tableLog)
{
    if (tableLog > FSEv05_TABLELOG_ABSOLUTE_MAX) tableLog = FSEv05_TABLELOG_ABSOLUTE_MAX;
    return (FSEv05_DTable*)malloc( FSEv05_DTABLE_SIZE_U32(tableLog) * sizeof (U32) );
}

void FSEv05_freeDTable (FSEv05_DTable* dt)
{
    free(dt);
}

size_t FSEv05_buildDTable(FSEv05_DTable* dt, const short* normalizedCounter, unsigned maxSymbolValue, unsigned tableLog)
{
    FSEv05_DTableHeader DTableH;
    void* const tdPtr = dt+1;   /* because dt is unsigned, 32-bits aligned on 32-bits */
    FSEv05_DECODE_TYPE* const tableDecode = (FSEv05_DECODE_TYPE*) (tdPtr);
    const U32 tableSize = 1 << tableLog;
    const U32 tableMask = tableSize-1;
    const U32 step = FSEv05_tableStep(tableSize);
    U16 symbolNext[FSEv05_MAX_SYMBOL_VALUE+1];
    U32 position = 0;
    U32 highThreshold = tableSize-1;
    const S16 largeLimit= (S16)(1 << (tableLog-1));
    U32 noLarge = 1;
    U32 s;

    /* Sanity Checks */
    if (maxSymbolValue > FSEv05_MAX_SYMBOL_VALUE) return ERROR(maxSymbolValue_tooLarge);
    if (tableLog > FSEv05_MAX_TABLELOG) return ERROR(tableLog_tooLarge);

    /* Init, lay down lowprob symbols */
    memset(tableDecode, 0, sizeof(FSEv05_FUNCTION_TYPE) * (maxSymbolValue+1) );   /* useless init, but keep static analyzer happy, and we don't need to performance optimize legacy decoders */
    DTableH.tableLog = (U16)tableLog;
    for (s=0; s<=maxSymbolValue; s++) {
        if (normalizedCounter[s]==-1) {
            tableDecode[highThreshold--].symbol = (FSEv05_FUNCTION_TYPE)s;
            symbolNext[s] = 1;
        } else {
            if (normalizedCounter[s] >= largeLimit) noLarge=0;
            symbolNext[s] = normalizedCounter[s];
    }   }

    /* Spread symbols */
    for (s=0; s<=maxSymbolValue; s++) {
        int i;
        for (i=0; i<normalizedCounter[s]; i++) {
            tableDecode[position].symbol = (FSEv05_FUNCTION_TYPE)s;
            position = (position + step) & tableMask;
            while (position > highThreshold) position = (position + step) & tableMask;   /* lowprob area */
    }   }

    if (position!=0) return ERROR(GENERIC);   /* position must reach all cells once, otherwise normalizedCounter is incorrect */

    /* Build Decoding table */
    {
        U32 i;
        for (i=0; i<tableSize; i++) {
            FSEv05_FUNCTION_TYPE symbol = (FSEv05_FUNCTION_TYPE)(tableDecode[i].symbol);
            U16 nextState = symbolNext[symbol]++;
            tableDecode[i].nbBits = (BYTE) (tableLog - BITv05_highbit32 ((U32)nextState) );
            tableDecode[i].newState = (U16) ( (nextState << tableDecode[i].nbBits) - tableSize);
    }   }

    DTableH.fastMode = (U16)noLarge;
    memcpy(dt, &DTableH, sizeof(DTableH));
    return 0;
}


#ifndef FSEv05_COMMONDEFS_ONLY
/*-****************************************
*  FSEv05 helper functions
******************************************/
unsigned FSEv05_isError(size_t code) { return ERR_isError(code); }

const char* FSEv05_getErrorName(size_t code) { return ERR_getErrorName(code); }


/*-**************************************************************
*  FSEv05 NCount encoding-decoding
****************************************************************/
static short FSEv05_abs(short a) { return a<0 ? -a : a; }


size_t FSEv05_readNCount (short* normalizedCounter, unsigned* maxSVPtr, unsigned* tableLogPtr,
                 const void* headerBuffer, size_t hbSize)
{
    const BYTE* const istart = (const BYTE*) headerBuffer;
    const BYTE* const iend = istart + hbSize;
    const BYTE* ip = istart;
    int nbBits;
    int remaining;
    int threshold;
    U32 bitStream;
    int bitCount;
    unsigned charnum = 0;
    int previous0 = 0;

    if (hbSize < 4) return ERROR(srcSize_wrong);
    bitStream = MEM_readLE32(ip);
    nbBits = (bitStream & 0xF) + FSEv05_MIN_TABLELOG;   /* extract tableLog */
    if (nbBits > FSEv05_TABLELOG_ABSOLUTE_MAX) return ERROR(tableLog_tooLarge);
    bitStream >>= 4;
    bitCount = 4;
    *tableLogPtr = nbBits;
    remaining = (1<<nbBits)+1;
    threshold = 1<<nbBits;
    nbBits++;

    while ((remaining>1) && (charnum<=*maxSVPtr)) {
        if (previous0) {
            unsigned n0 = charnum;
            while ((bitStream & 0xFFFF) == 0xFFFF) {
                n0+=24;
                if (ip < iend-5) {
                    ip+=2;
                    bitStream = MEM_readLE32(ip) >> bitCount;
                } else {
                    bitStream >>= 16;
                    bitCount+=16;
            }   }
            while ((bitStream & 3) == 3) {
                n0+=3;
                bitStream>>=2;
                bitCount+=2;
            }
            n0 += bitStream & 3;
            bitCount += 2;
            if (n0 > *maxSVPtr) return ERROR(maxSymbolValue_tooSmall);
            while (charnum < n0) normalizedCounter[charnum++] = 0;
            if ((ip <= iend-7) || (ip + (bitCount>>3) <= iend-4)) {
                ip += bitCount>>3;
                bitCount &= 7;
                bitStream = MEM_readLE32(ip) >> bitCount;
            }
            else
                bitStream >>= 2;
        }
        {
            const short max = (short)((2*threshold-1)-remaining);
            short count;

            if ((bitStream & (threshold-1)) < (U32)max) {
                count = (short)(bitStream & (threshold-1));
                bitCount   += nbBits-1;
            } else {
                count = (short)(bitStream & (2*threshold-1));
                if (count >= threshold) count -= max;
                bitCount   += nbBits;
            }

            count--;   /* extra accuracy */
            remaining -= FSEv05_abs(count);
            normalizedCounter[charnum++] = count;
            previous0 = !count;
            while (remaining < threshold) {
                nbBits--;
                threshold >>= 1;
            }

            if ((ip <= iend-7) || (ip + (bitCount>>3) <= iend-4)) {
                ip += bitCount>>3;
                bitCount &= 7;
            } else {
                bitCount -= (int)(8 * (iend - 4 - ip));
                ip = iend - 4;
            }
            bitStream = MEM_readLE32(ip) >> (bitCount & 31);
    }   }
    if (remaining != 1) return ERROR(GENERIC);
    *maxSVPtr = charnum-1;

    ip += (bitCount+7)>>3;
    if ((size_t)(ip-istart) > hbSize) return ERROR(srcSize_wrong);
    return ip-istart;
}



/*-*******************************************************
*  Decompression (Byte symbols)
*********************************************************/
size_t FSEv05_buildDTable_rle (FSEv05_DTable* dt, BYTE symbolValue)
{
    void* ptr = dt;
    FSEv05_DTableHeader* const DTableH = (FSEv05_DTableHeader*)ptr;
    void* dPtr = dt + 1;
    FSEv05_decode_t* const cell = (FSEv05_decode_t*)dPtr;

    DTableH->tableLog = 0;
    DTableH->fastMode = 0;

    cell->newState = 0;
    cell->symbol = symbolValue;
    cell->nbBits = 0;

    return 0;
}


size_t FSEv05_buildDTable_raw (FSEv05_DTable* dt, unsigned nbBits)
{
    void* ptr = dt;
    FSEv05_DTableHeader* const DTableH = (FSEv05_DTableHeader*)ptr;
    void* dPtr = dt + 1;
    FSEv05_decode_t* const dinfo = (FSEv05_decode_t*)dPtr;
    const unsigned tableSize = 1 << nbBits;
    const unsigned tableMask = tableSize - 1;
    const unsigned maxSymbolValue = tableMask;
    unsigned s;

    /* Sanity checks */
    if (nbBits < 1) return ERROR(GENERIC);         /* min size */

    /* Build Decoding Table */
    DTableH->tableLog = (U16)nbBits;
    DTableH->fastMode = 1;
    for (s=0; s<=maxSymbolValue; s++) {
        dinfo[s].newState = 0;
        dinfo[s].symbol = (BYTE)s;
        dinfo[s].nbBits = (BYTE)nbBits;
    }

    return 0;
}

FORCE_INLINE size_t FSEv05_decompress_usingDTable_generic(
          void* dst, size_t maxDstSize,
    const void* cSrc, size_t cSrcSize,
    const FSEv05_DTable* dt, const unsigned fast)
{
    BYTE* const ostart = (BYTE*) dst;
    BYTE* op = ostart;
    BYTE* const omax = op + maxDstSize;
    BYTE* const olimit = omax-3;

    BITv05_DStream_t bitD;
    FSEv05_DState_t state1;
    FSEv05_DState_t state2;
    size_t errorCode;

    /* Init */
    errorCode = BITv05_initDStream(&bitD, cSrc, cSrcSize);   /* replaced last arg by maxCompressed Size */
    if (FSEv05_isError(errorCode)) return errorCode;

    FSEv05_initDState(&state1, &bitD, dt);
    FSEv05_initDState(&state2, &bitD, dt);

#define FSEv05_GETSYMBOL(statePtr) fast ? FSEv05_decodeSymbolFast(statePtr, &bitD) : FSEv05_decodeSymbol(statePtr, &bitD)

    /* 4 symbols per loop */
    for ( ; (BITv05_reloadDStream(&bitD)==BITv05_DStream_unfinished) && (op<olimit) ; op+=4) {
        op[0] = FSEv05_GETSYMBOL(&state1);

        if (FSEv05_MAX_TABLELOG*2+7 > sizeof(bitD.bitContainer)*8)    /* This test must be static */
            BITv05_reloadDStream(&bitD);

        op[1] = FSEv05_GETSYMBOL(&state2);

        if (FSEv05_MAX_TABLELOG*4+7 > sizeof(bitD.bitContainer)*8)    /* This test must be static */
            { if (BITv05_reloadDStream(&bitD) > BITv05_DStream_unfinished) { op+=2; break; } }

        op[2] = FSEv05_GETSYMBOL(&state1);

        if (FSEv05_MAX_TABLELOG*2+7 > sizeof(bitD.bitContainer)*8)    /* This test must be static */
            BITv05_reloadDStream(&bitD);

        op[3] = FSEv05_GETSYMBOL(&state2);
    }

    /* tail */
    /* note : BITv05_reloadDStream(&bitD) >= FSEv05_DStream_partiallyFilled; Ends at exactly BITv05_DStream_completed */
    while (1) {
        if ( (BITv05_reloadDStream(&bitD)>BITv05_DStream_completed) || (op==omax) || (BITv05_endOfDStream(&bitD) && (fast || FSEv05_endOfDState(&state1))) )
            break;

        *op++ = FSEv05_GETSYMBOL(&state1);

        if ( (BITv05_reloadDStream(&bitD)>BITv05_DStream_completed) || (op==omax) || (BITv05_endOfDStream(&bitD) && (fast || FSEv05_endOfDState(&state2))) )
            break;

        *op++ = FSEv05_GETSYMBOL(&state2);
    }

    /* end ? */
    if (BITv05_endOfDStream(&bitD) && FSEv05_endOfDState(&state1) && FSEv05_endOfDState(&state2))
        return op-ostart;

    if (op==omax) return ERROR(dstSize_tooSmall);   /* dst buffer is full, but cSrc unfinished */

    return ERROR(corruption_detected);
}


size_t FSEv05_decompress_usingDTable(void* dst, size_t originalSize,
                            const void* cSrc, size_t cSrcSize,
                            const FSEv05_DTable* dt)
{
    const void* ptr = dt;
    const FSEv05_DTableHeader* DTableH = (const FSEv05_DTableHeader*)ptr;
    const U32 fastMode = DTableH->fastMode;

    /* select fast mode (static) */
    if (fastMode) return FSEv05_decompress_usingDTable_generic(dst, originalSize, cSrc, cSrcSize, dt, 1);
    return FSEv05_decompress_usingDTable_generic(dst, originalSize, cSrc, cSrcSize, dt, 0);
}


size_t FSEv05_decompress(void* dst, size_t maxDstSize, const void* cSrc, size_t cSrcSize)
{
    const BYTE* const istart = (const BYTE*)cSrc;
    const BYTE* ip = istart;
    short counting[FSEv05_MAX_SYMBOL_VALUE+1];
    DTable_max_t dt;   /* Static analyzer seems unable to understand this table will be properly initialized later */
    unsigned tableLog;
    unsigned maxSymbolValue = FSEv05_MAX_SYMBOL_VALUE;
    size_t errorCode;

    if (cSrcSize<2) return ERROR(srcSize_wrong);   /* too small input size */

    /* normal FSEv05 decoding mode */
    errorCode = FSEv05_readNCount (counting, &maxSymbolValue, &tableLog, istart, cSrcSize);
    if (FSEv05_isError(errorCode)) return errorCode;
    if (errorCode >= cSrcSize) return ERROR(srcSize_wrong);   /* too small input size */
    ip += errorCode;
    cSrcSize -= errorCode;

    errorCode = FSEv05_buildDTable (dt, counting, maxSymbolValue, tableLog);
    if (FSEv05_isError(errorCode)) return errorCode;

    /* always return, even if it is an error code */
    return FSEv05_decompress_usingDTable (dst, maxDstSize, ip, cSrcSize, dt);
}



#endif   /* FSEv05_COMMONDEFS_ONLY */
/* ******************************************************************
   Huff0 : Huffman coder, part of New Generation Entropy library
   header file
   Copyright (C) 2013-2016, Yann Collet.

   BSD 2-Clause License (https://opensource.org/licenses/bsd-license.php)

   Redistribution and use in source and binary forms, with or without
   modification, are permitted provided that the following conditions are
   met:

       * Redistributions of source code must retain the above copyright
   notice, this list of conditions and the following disclaimer.
       * Redistributions in binary form must reproduce the above
   copyright notice, this list of conditions and the following disclaimer
   in the documentation and/or other materials provided with the
   distribution.

   THIS SOFTWARE IS PROVIDED BY THE COPYRIGHT HOLDERS AND CONTRIBUTORS
   "AS IS" AND ANY EXPRESS OR IMPLIED WARRANTIES, INCLUDING, BUT NOT
   LIMITED TO, THE IMPLIED WARRANTIES OF MERCHANTABILITY AND FITNESS FOR
   A PARTICULAR PURPOSE ARE DISCLAIMED. IN NO EVENT SHALL THE COPYRIGHT
   OWNER OR CONTRIBUTORS BE LIABLE FOR ANY DIRECT, INDIRECT, INCIDENTAL,
   SPECIAL, EXEMPLARY, OR CONSEQUENTIAL DAMAGES (INCLUDING, BUT NOT
   LIMITED TO, PROCUREMENT OF SUBSTITUTE GOODS OR SERVICES; LOSS OF USE,
   DATA, OR PROFITS; OR BUSINESS INTERRUPTION) HOWEVER CAUSED AND ON ANY
   THEORY OF LIABILITY, WHETHER IN CONTRACT, STRICT LIABILITY, OR TORT
   (INCLUDING NEGLIGENCE OR OTHERWISE) ARISING IN ANY WAY OUT OF THE USE
   OF THIS SOFTWARE, EVEN IF ADVISED OF THE POSSIBILITY OF SUCH DAMAGE.

   You can contact the author at :
   - Source repository : https://github.com/Cyan4973/FiniteStateEntropy
****************************************************************** */
#ifndef HUFF0_H
#define HUFF0_H

#if defined (__cplusplus)
extern "C" {
#endif



/* ****************************************
*  Huff0 simple functions
******************************************/
size_t HUFv05_decompress(void* dst,  size_t dstSize,
                const void* cSrc, size_t cSrcSize);
/*!
HUFv05_decompress():
    Decompress Huff0 data from buffer 'cSrc', of size 'cSrcSize',
    into already allocated destination buffer 'dst', of size 'dstSize'.
    @dstSize : must be the **exact** size of original (uncompressed) data.
    Note : in contrast with FSEv05, HUFv05_decompress can regenerate
           RLE (cSrcSize==1) and uncompressed (cSrcSize==dstSize) data,
           because it knows size to regenerate.
    @return : size of regenerated data (== dstSize)
              or an error code, which can be tested using HUFv05_isError()
*/


/* ****************************************
*  Tool functions
******************************************/
/* Error Management */
unsigned    HUFv05_isError(size_t code);        /* tells if a return value is an error code */
const char* HUFv05_getErrorName(size_t code);   /* provides error code string (useful for debugging) */


#if defined (__cplusplus)
}
#endif

#endif   /* HUF0_H */
/* ******************************************************************
   Huff0 : Huffman codec, part of New Generation Entropy library
   header file, for static linking only
   Copyright (C) 2013-2016, Yann Collet

   BSD 2-Clause License (https://opensource.org/licenses/bsd-license.php)

   Redistribution and use in source and binary forms, with or without
   modification, are permitted provided that the following conditions are
   met:

       * Redistributions of source code must retain the above copyright
   notice, this list of conditions and the following disclaimer.
       * Redistributions in binary form must reproduce the above
   copyright notice, this list of conditions and the following disclaimer
   in the documentation and/or other materials provided with the
   distribution.

   THIS SOFTWARE IS PROVIDED BY THE COPYRIGHT HOLDERS AND CONTRIBUTORS
   "AS IS" AND ANY EXPRESS OR IMPLIED WARRANTIES, INCLUDING, BUT NOT
   LIMITED TO, THE IMPLIED WARRANTIES OF MERCHANTABILITY AND FITNESS FOR
   A PARTICULAR PURPOSE ARE DISCLAIMED. IN NO EVENT SHALL THE COPYRIGHT
   OWNER OR CONTRIBUTORS BE LIABLE FOR ANY DIRECT, INDIRECT, INCIDENTAL,
   SPECIAL, EXEMPLARY, OR CONSEQUENTIAL DAMAGES (INCLUDING, BUT NOT
   LIMITED TO, PROCUREMENT OF SUBSTITUTE GOODS OR SERVICES; LOSS OF USE,
   DATA, OR PROFITS; OR BUSINESS INTERRUPTION) HOWEVER CAUSED AND ON ANY
   THEORY OF LIABILITY, WHETHER IN CONTRACT, STRICT LIABILITY, OR TORT
   (INCLUDING NEGLIGENCE OR OTHERWISE) ARISING IN ANY WAY OUT OF THE USE
   OF THIS SOFTWARE, EVEN IF ADVISED OF THE POSSIBILITY OF SUCH DAMAGE.

   You can contact the author at :
   - Source repository : https://github.com/Cyan4973/FiniteStateEntropy
****************************************************************** */
#ifndef HUF0_STATIC_H
#define HUF0_STATIC_H

#if defined (__cplusplus)
extern "C" {
#endif



/* ****************************************
*  Static allocation
******************************************/
/* static allocation of Huff0's DTable */
#define HUFv05_DTABLE_SIZE(maxTableLog)   (1 + (1<<maxTableLog))
#define HUFv05_CREATE_STATIC_DTABLEX2(DTable, maxTableLog) \
        unsigned short DTable[HUFv05_DTABLE_SIZE(maxTableLog)] = { maxTableLog }
#define HUFv05_CREATE_STATIC_DTABLEX4(DTable, maxTableLog) \
        unsigned int DTable[HUFv05_DTABLE_SIZE(maxTableLog)] = { maxTableLog }
#define HUFv05_CREATE_STATIC_DTABLEX6(DTable, maxTableLog) \
        unsigned int DTable[HUFv05_DTABLE_SIZE(maxTableLog) * 3 / 2] = { maxTableLog }


/* ****************************************
*  Advanced decompression functions
******************************************/
size_t HUFv05_decompress4X2 (void* dst, size_t dstSize, const void* cSrc, size_t cSrcSize);   /* single-symbol decoder */
size_t HUFv05_decompress4X4 (void* dst, size_t dstSize, const void* cSrc, size_t cSrcSize);   /* double-symbols decoder */


/* ****************************************
*  Huff0 detailed API
******************************************/
/*!
HUFv05_decompress() does the following:
1. select the decompression algorithm (X2, X4, X6) based on pre-computed heuristics
2. build Huffman table from save, using HUFv05_readDTableXn()
3. decode 1 or 4 segments in parallel using HUFv05_decompressSXn_usingDTable
*/
size_t HUFv05_readDTableX2 (unsigned short* DTable, const void* src, size_t srcSize);
size_t HUFv05_readDTableX4 (unsigned* DTable, const void* src, size_t srcSize);

size_t HUFv05_decompress4X2_usingDTable(void* dst, size_t maxDstSize, const void* cSrc, size_t cSrcSize, const unsigned short* DTable);
size_t HUFv05_decompress4X4_usingDTable(void* dst, size_t maxDstSize, const void* cSrc, size_t cSrcSize, const unsigned* DTable);


/* single stream variants */

size_t HUFv05_decompress1X2 (void* dst, size_t dstSize, const void* cSrc, size_t cSrcSize);   /* single-symbol decoder */
size_t HUFv05_decompress1X4 (void* dst, size_t dstSize, const void* cSrc, size_t cSrcSize);   /* double-symbol decoder */

size_t HUFv05_decompress1X2_usingDTable(void* dst, size_t maxDstSize, const void* cSrc, size_t cSrcSize, const unsigned short* DTable);
size_t HUFv05_decompress1X4_usingDTable(void* dst, size_t maxDstSize, const void* cSrc, size_t cSrcSize, const unsigned* DTable);



#if defined (__cplusplus)
}
#endif

#endif /* HUF0_STATIC_H */
/* ******************************************************************
   Huff0 : Huffman coder, part of New Generation Entropy library
   Copyright (C) 2013-2015, Yann Collet.

   BSD 2-Clause License (https://opensource.org/licenses/bsd-license.php)

   Redistribution and use in source and binary forms, with or without
   modification, are permitted provided that the following conditions are
   met:

       * Redistributions of source code must retain the above copyright
   notice, this list of conditions and the following disclaimer.
       * Redistributions in binary form must reproduce the above
   copyright notice, this list of conditions and the following disclaimer
   in the documentation and/or other materials provided with the
   distribution.

   THIS SOFTWARE IS PROVIDED BY THE COPYRIGHT HOLDERS AND CONTRIBUTORS
   "AS IS" AND ANY EXPRESS OR IMPLIED WARRANTIES, INCLUDING, BUT NOT
   LIMITED TO, THE IMPLIED WARRANTIES OF MERCHANTABILITY AND FITNESS FOR
   A PARTICULAR PURPOSE ARE DISCLAIMED. IN NO EVENT SHALL THE COPYRIGHT
   OWNER OR CONTRIBUTORS BE LIABLE FOR ANY DIRECT, INDIRECT, INCIDENTAL,
   SPECIAL, EXEMPLARY, OR CONSEQUENTIAL DAMAGES (INCLUDING, BUT NOT
   LIMITED TO, PROCUREMENT OF SUBSTITUTE GOODS OR SERVICES; LOSS OF USE,
   DATA, OR PROFITS; OR BUSINESS INTERRUPTION) HOWEVER CAUSED AND ON ANY
   THEORY OF LIABILITY, WHETHER IN CONTRACT, STRICT LIABILITY, OR TORT
   (INCLUDING NEGLIGENCE OR OTHERWISE) ARISING IN ANY WAY OUT OF THE USE
   OF THIS SOFTWARE, EVEN IF ADVISED OF THE POSSIBILITY OF SUCH DAMAGE.

    You can contact the author at :
    - FSEv05+Huff0 source repository : https://github.com/Cyan4973/FiniteStateEntropy
    - Public forum : https://groups.google.com/forum/#!forum/lz4c
****************************************************************** */

/* **************************************************************
*  Compiler specifics
****************************************************************/
#if defined (__cplusplus) || (defined (__STDC_VERSION__) && (__STDC_VERSION__ >= 199901L) /* C99 */)
/* inline is defined */
#elif defined(_MSC_VER)
#  define inline __inline
#else
#  define inline /* disable inline */
#endif


#ifdef _MSC_VER    /* Visual Studio */
#  pragma warning(disable : 4127)        /* disable: C4127: conditional expression is constant */
#endif


/* **************************************************************
*  Includes
****************************************************************/
#include <stdlib.h>     /* malloc, free, qsort */
#include <string.h>     /* memcpy, memset */
#include <stdio.h>      /* printf (debug) */


/* **************************************************************
*  Constants
****************************************************************/
#define HUFv05_ABSOLUTEMAX_TABLELOG  16   /* absolute limit of HUFv05_MAX_TABLELOG. Beyond that value, code does not work */
#define HUFv05_MAX_TABLELOG  12           /* max configured tableLog (for static allocation); can be modified up to HUFv05_ABSOLUTEMAX_TABLELOG */
#define HUFv05_DEFAULT_TABLELOG  HUFv05_MAX_TABLELOG   /* tableLog by default, when not specified */
#define HUFv05_MAX_SYMBOL_VALUE 255
#if (HUFv05_MAX_TABLELOG > HUFv05_ABSOLUTEMAX_TABLELOG)
#  error "HUFv05_MAX_TABLELOG is too large !"
#endif


/* **************************************************************
*  Error Management
****************************************************************/
unsigned HUFv05_isError(size_t code) { return ERR_isError(code); }
const char* HUFv05_getErrorName(size_t code) { return ERR_getErrorName(code); }
#define HUFv05_STATIC_ASSERT(c) { enum { HUFv05_static_assert = 1/(int)(!!(c)) }; }   /* use only *after* variable declarations */


/* *******************************************************
*  Huff0 : Huffman block decompression
*********************************************************/
typedef struct { BYTE byte; BYTE nbBits; } HUFv05_DEltX2;   /* single-symbol decoding */

typedef struct { U16 sequence; BYTE nbBits; BYTE length; } HUFv05_DEltX4;  /* double-symbols decoding */

typedef struct { BYTE symbol; BYTE weight; } sortedSymbol_t;

/*! HUFv05_readStats
    Read compact Huffman tree, saved by HUFv05_writeCTable
    @huffWeight : destination buffer
    @return : size read from `src`
*/
static size_t HUFv05_readStats(BYTE* huffWeight, size_t hwSize, U32* rankStats,
                            U32* nbSymbolsPtr, U32* tableLogPtr,
                            const void* src, size_t srcSize)
{
    U32 weightTotal;
    U32 tableLog;
    const BYTE* ip = (const BYTE*) src;
    size_t iSize;
    size_t oSize;
    U32 n;

    if (!srcSize) return ERROR(srcSize_wrong);
    iSize = ip[0];
    /* memset(huffWeight, 0, hwSize); */   /* is not necessary, even though some analyzer complain ... */

    if (iSize >= 128)  { /* special header */
        if (iSize >= (242)) {  /* RLE */
            static int l[14] = { 1, 2, 3, 4, 7, 8, 15, 16, 31, 32, 63, 64, 127, 128 };
            oSize = l[iSize-242];
            memset(huffWeight, 1, hwSize);
            iSize = 0;
        }
        else {   /* Incompressible */
            oSize = iSize - 127;
            iSize = ((oSize+1)/2);
            if (iSize+1 > srcSize) return ERROR(srcSize_wrong);
            if (oSize >= hwSize) return ERROR(corruption_detected);
            ip += 1;
            for (n=0; n<oSize; n+=2) {
                huffWeight[n]   = ip[n/2] >> 4;
                huffWeight[n+1] = ip[n/2] & 15;
    }   }   }
    else  {   /* header compressed with FSEv05 (normal case) */
        if (iSize+1 > srcSize) return ERROR(srcSize_wrong);
        oSize = FSEv05_decompress(huffWeight, hwSize-1, ip+1, iSize);   /* max (hwSize-1) values decoded, as last one is implied */
        if (FSEv05_isError(oSize)) return oSize;
    }

    /* collect weight stats */
    memset(rankStats, 0, (HUFv05_ABSOLUTEMAX_TABLELOG + 1) * sizeof(U32));
    weightTotal = 0;
    for (n=0; n<oSize; n++) {
        if (huffWeight[n] >= HUFv05_ABSOLUTEMAX_TABLELOG) return ERROR(corruption_detected);
        rankStats[huffWeight[n]]++;
        weightTotal += (1 << huffWeight[n]) >> 1;
    }
    if (weightTotal == 0) return ERROR(corruption_detected);

    /* get last non-null symbol weight (implied, total must be 2^n) */
    tableLog = BITv05_highbit32(weightTotal) + 1;
    if (tableLog > HUFv05_ABSOLUTEMAX_TABLELOG) return ERROR(corruption_detected);
    {   /* determine last weight */
        U32 total = 1 << tableLog;
        U32 rest = total - weightTotal;
        U32 verif = 1 << BITv05_highbit32(rest);
        U32 lastWeight = BITv05_highbit32(rest) + 1;
        if (verif != rest) return ERROR(corruption_detected);    /* last value must be a clean power of 2 */
        huffWeight[oSize] = (BYTE)lastWeight;
        rankStats[lastWeight]++;
    }

    /* check tree construction validity */
    if ((rankStats[1] < 2) || (rankStats[1] & 1)) return ERROR(corruption_detected);   /* by construction : at least 2 elts of rank 1, must be even */

    /* results */
    *nbSymbolsPtr = (U32)(oSize+1);
    *tableLogPtr = tableLog;
    return iSize+1;
}


/*-***************************/
/*  single-symbol decoding   */
/*-***************************/

size_t HUFv05_readDTableX2 (U16* DTable, const void* src, size_t srcSize)
{
    BYTE huffWeight[HUFv05_MAX_SYMBOL_VALUE + 1];
    U32 rankVal[HUFv05_ABSOLUTEMAX_TABLELOG + 1];   /* large enough for values from 0 to 16 */
    U32 tableLog = 0;
    size_t iSize;
    U32 nbSymbols = 0;
    U32 n;
    U32 nextRankStart;
    void* const dtPtr = DTable + 1;
    HUFv05_DEltX2* const dt = (HUFv05_DEltX2*)dtPtr;

    HUFv05_STATIC_ASSERT(sizeof(HUFv05_DEltX2) == sizeof(U16));   /* if compilation fails here, assertion is false */
    /* memset(huffWeight, 0, sizeof(huffWeight)); */   /* is not necessary, even though some analyzer complain ... */

    iSize = HUFv05_readStats(huffWeight, HUFv05_MAX_SYMBOL_VALUE + 1, rankVal, &nbSymbols, &tableLog, src, srcSize);
    if (HUFv05_isError(iSize)) return iSize;

    /* check result */
    if (tableLog > DTable[0]) return ERROR(tableLog_tooLarge);   /* DTable is too small */
    DTable[0] = (U16)tableLog;   /* maybe should separate sizeof allocated DTable, from used size of DTable, in case of re-use */

    /* Prepare ranks */
    nextRankStart = 0;
    for (n=1; n<=tableLog; n++) {
        U32 current = nextRankStart;
        nextRankStart += (rankVal[n] << (n-1));
        rankVal[n] = current;
    }

    /* fill DTable */
    for (n=0; n<nbSymbols; n++) {
        const U32 w = huffWeight[n];
        const U32 length = (1 << w) >> 1;
        U32 i;
        HUFv05_DEltX2 D;
        D.byte = (BYTE)n; D.nbBits = (BYTE)(tableLog + 1 - w);
        for (i = rankVal[w]; i < rankVal[w] + length; i++)
            dt[i] = D;
        rankVal[w] += length;
    }

    return iSize;
}

static BYTE HUFv05_decodeSymbolX2(BITv05_DStream_t* Dstream, const HUFv05_DEltX2* dt, const U32 dtLog)
{
        const size_t val = BITv05_lookBitsFast(Dstream, dtLog); /* note : dtLog >= 1 */
        const BYTE c = dt[val].byte;
        BITv05_skipBits(Dstream, dt[val].nbBits);
        return c;
}

#define HUFv05_DECODE_SYMBOLX2_0(ptr, DStreamPtr) \
    *ptr++ = HUFv05_decodeSymbolX2(DStreamPtr, dt, dtLog)

#define HUFv05_DECODE_SYMBOLX2_1(ptr, DStreamPtr) \
    if (MEM_64bits() || (HUFv05_MAX_TABLELOG<=12)) \
        HUFv05_DECODE_SYMBOLX2_0(ptr, DStreamPtr)

#define HUFv05_DECODE_SYMBOLX2_2(ptr, DStreamPtr) \
    if (MEM_64bits()) \
        HUFv05_DECODE_SYMBOLX2_0(ptr, DStreamPtr)

static inline size_t HUFv05_decodeStreamX2(BYTE* p, BITv05_DStream_t* const bitDPtr, BYTE* const pEnd, const HUFv05_DEltX2* const dt, const U32 dtLog)
{
    BYTE* const pStart = p;

    /* up to 4 symbols at a time */
    while ((BITv05_reloadDStream(bitDPtr) == BITv05_DStream_unfinished) && (p <= pEnd-4)) {
        HUFv05_DECODE_SYMBOLX2_2(p, bitDPtr);
        HUFv05_DECODE_SYMBOLX2_1(p, bitDPtr);
        HUFv05_DECODE_SYMBOLX2_2(p, bitDPtr);
        HUFv05_DECODE_SYMBOLX2_0(p, bitDPtr);
    }

    /* closer to the end */
    while ((BITv05_reloadDStream(bitDPtr) == BITv05_DStream_unfinished) && (p < pEnd))
        HUFv05_DECODE_SYMBOLX2_0(p, bitDPtr);

    /* no more data to retrieve from bitstream, hence no need to reload */
    while (p < pEnd)
        HUFv05_DECODE_SYMBOLX2_0(p, bitDPtr);

    return pEnd-pStart;
}

size_t HUFv05_decompress1X2_usingDTable(
          void* dst,  size_t dstSize,
    const void* cSrc, size_t cSrcSize,
    const U16* DTable)
{
    BYTE* op = (BYTE*)dst;
    BYTE* const oend = op + dstSize;
    const U32 dtLog = DTable[0];
    const void* dtPtr = DTable;
    const HUFv05_DEltX2* const dt = ((const HUFv05_DEltX2*)dtPtr)+1;
    BITv05_DStream_t bitD;

    if (dstSize <= cSrcSize) return ERROR(dstSize_tooSmall);
    { size_t const errorCode = BITv05_initDStream(&bitD, cSrc, cSrcSize);
      if (HUFv05_isError(errorCode)) return errorCode; }

    HUFv05_decodeStreamX2(op, &bitD, oend, dt, dtLog);

    /* check */
    if (!BITv05_endOfDStream(&bitD)) return ERROR(corruption_detected);

    return dstSize;
}

size_t HUFv05_decompress1X2 (void* dst, size_t dstSize, const void* cSrc, size_t cSrcSize)
{
    HUFv05_CREATE_STATIC_DTABLEX2(DTable, HUFv05_MAX_TABLELOG);
    const BYTE* ip = (const BYTE*) cSrc;
    size_t errorCode;

    errorCode = HUFv05_readDTableX2 (DTable, cSrc, cSrcSize);
    if (HUFv05_isError(errorCode)) return errorCode;
    if (errorCode >= cSrcSize) return ERROR(srcSize_wrong);
    ip += errorCode;
    cSrcSize -= errorCode;

    return HUFv05_decompress1X2_usingDTable (dst, dstSize, ip, cSrcSize, DTable);
}


size_t HUFv05_decompress4X2_usingDTable(
          void* dst,  size_t dstSize,
    const void* cSrc, size_t cSrcSize,
    const U16* DTable)
{
    /* Check */
    if (cSrcSize < 10) return ERROR(corruption_detected);   /* strict minimum : jump table + 1 byte per stream */
    {
        const BYTE* const istart = (const BYTE*) cSrc;
        BYTE* const ostart = (BYTE*) dst;
        BYTE* const oend = ostart + dstSize;
        const void* const dtPtr = DTable;
        const HUFv05_DEltX2* const dt = ((const HUFv05_DEltX2*)dtPtr) +1;
        const U32 dtLog = DTable[0];
        size_t errorCode;

        /* Init */
        BITv05_DStream_t bitD1;
        BITv05_DStream_t bitD2;
        BITv05_DStream_t bitD3;
        BITv05_DStream_t bitD4;
        const size_t length1 = MEM_readLE16(istart);
        const size_t length2 = MEM_readLE16(istart+2);
        const size_t length3 = MEM_readLE16(istart+4);
        size_t length4;
        const BYTE* const istart1 = istart + 6;  /* jumpTable */
        const BYTE* const istart2 = istart1 + length1;
        const BYTE* const istart3 = istart2 + length2;
        const BYTE* const istart4 = istart3 + length3;
        const size_t segmentSize = (dstSize+3) / 4;
        BYTE* const opStart2 = ostart + segmentSize;
        BYTE* const opStart3 = opStart2 + segmentSize;
        BYTE* const opStart4 = opStart3 + segmentSize;
        BYTE* op1 = ostart;
        BYTE* op2 = opStart2;
        BYTE* op3 = opStart3;
        BYTE* op4 = opStart4;
        U32 endSignal;

        length4 = cSrcSize - (length1 + length2 + length3 + 6);
        if (length4 > cSrcSize) return ERROR(corruption_detected);   /* overflow */
        errorCode = BITv05_initDStream(&bitD1, istart1, length1);
        if (HUFv05_isError(errorCode)) return errorCode;
        errorCode = BITv05_initDStream(&bitD2, istart2, length2);
        if (HUFv05_isError(errorCode)) return errorCode;
        errorCode = BITv05_initDStream(&bitD3, istart3, length3);
        if (HUFv05_isError(errorCode)) return errorCode;
        errorCode = BITv05_initDStream(&bitD4, istart4, length4);
        if (HUFv05_isError(errorCode)) return errorCode;

        /* 16-32 symbols per loop (4-8 symbols per stream) */
        endSignal = BITv05_reloadDStream(&bitD1) | BITv05_reloadDStream(&bitD2) | BITv05_reloadDStream(&bitD3) | BITv05_reloadDStream(&bitD4);
        for ( ; (endSignal==BITv05_DStream_unfinished) && (op4<(oend-7)) ; ) {
            HUFv05_DECODE_SYMBOLX2_2(op1, &bitD1);
            HUFv05_DECODE_SYMBOLX2_2(op2, &bitD2);
            HUFv05_DECODE_SYMBOLX2_2(op3, &bitD3);
            HUFv05_DECODE_SYMBOLX2_2(op4, &bitD4);
            HUFv05_DECODE_SYMBOLX2_1(op1, &bitD1);
            HUFv05_DECODE_SYMBOLX2_1(op2, &bitD2);
            HUFv05_DECODE_SYMBOLX2_1(op3, &bitD3);
            HUFv05_DECODE_SYMBOLX2_1(op4, &bitD4);
            HUFv05_DECODE_SYMBOLX2_2(op1, &bitD1);
            HUFv05_DECODE_SYMBOLX2_2(op2, &bitD2);
            HUFv05_DECODE_SYMBOLX2_2(op3, &bitD3);
            HUFv05_DECODE_SYMBOLX2_2(op4, &bitD4);
            HUFv05_DECODE_SYMBOLX2_0(op1, &bitD1);
            HUFv05_DECODE_SYMBOLX2_0(op2, &bitD2);
            HUFv05_DECODE_SYMBOLX2_0(op3, &bitD3);
            HUFv05_DECODE_SYMBOLX2_0(op4, &bitD4);
            endSignal = BITv05_reloadDStream(&bitD1) | BITv05_reloadDStream(&bitD2) | BITv05_reloadDStream(&bitD3) | BITv05_reloadDStream(&bitD4);
        }

        /* check corruption */
        if (op1 > opStart2) return ERROR(corruption_detected);
        if (op2 > opStart3) return ERROR(corruption_detected);
        if (op3 > opStart4) return ERROR(corruption_detected);
        /* note : op4 supposed already verified within main loop */

        /* finish bitStreams one by one */
        HUFv05_decodeStreamX2(op1, &bitD1, opStart2, dt, dtLog);
        HUFv05_decodeStreamX2(op2, &bitD2, opStart3, dt, dtLog);
        HUFv05_decodeStreamX2(op3, &bitD3, opStart4, dt, dtLog);
        HUFv05_decodeStreamX2(op4, &bitD4, oend,     dt, dtLog);

        /* check */
        endSignal = BITv05_endOfDStream(&bitD1) & BITv05_endOfDStream(&bitD2) & BITv05_endOfDStream(&bitD3) & BITv05_endOfDStream(&bitD4);
        if (!endSignal) return ERROR(corruption_detected);

        /* decoded size */
        return dstSize;
    }
}


size_t HUFv05_decompress4X2 (void* dst, size_t dstSize, const void* cSrc, size_t cSrcSize)
{
    HUFv05_CREATE_STATIC_DTABLEX2(DTable, HUFv05_MAX_TABLELOG);
    const BYTE* ip = (const BYTE*) cSrc;
    size_t errorCode;

    errorCode = HUFv05_readDTableX2 (DTable, cSrc, cSrcSize);
    if (HUFv05_isError(errorCode)) return errorCode;
    if (errorCode >= cSrcSize) return ERROR(srcSize_wrong);
    ip += errorCode;
    cSrcSize -= errorCode;

    return HUFv05_decompress4X2_usingDTable (dst, dstSize, ip, cSrcSize, DTable);
}


/* *************************/
/* double-symbols decoding */
/* *************************/

static void HUFv05_fillDTableX4Level2(HUFv05_DEltX4* DTable, U32 sizeLog, const U32 consumed,
                           const U32* rankValOrigin, const int minWeight,
                           const sortedSymbol_t* sortedSymbols, const U32 sortedListSize,
                           U32 nbBitsBaseline, U16 baseSeq)
{
    HUFv05_DEltX4 DElt;
    U32 rankVal[HUFv05_ABSOLUTEMAX_TABLELOG + 1];
    U32 s;

    /* get pre-calculated rankVal */
    memcpy(rankVal, rankValOrigin, sizeof(rankVal));

    /* fill skipped values */
    if (minWeight>1) {
        U32 i, skipSize = rankVal[minWeight];
        MEM_writeLE16(&(DElt.sequence), baseSeq);
        DElt.nbBits   = (BYTE)(consumed);
        DElt.length   = 1;
        for (i = 0; i < skipSize; i++)
            DTable[i] = DElt;
    }

    /* fill DTable */
    for (s=0; s<sortedListSize; s++) {   /* note : sortedSymbols already skipped */
        const U32 symbol = sortedSymbols[s].symbol;
        const U32 weight = sortedSymbols[s].weight;
        const U32 nbBits = nbBitsBaseline - weight;
        const U32 length = 1 << (sizeLog-nbBits);
        const U32 start = rankVal[weight];
        U32 i = start;
        const U32 end = start + length;

        MEM_writeLE16(&(DElt.sequence), (U16)(baseSeq + (symbol << 8)));
        DElt.nbBits = (BYTE)(nbBits + consumed);
        DElt.length = 2;
        do { DTable[i++] = DElt; } while (i<end);   /* since length >= 1 */

        rankVal[weight] += length;
    }
}

typedef U32 rankVal_t[HUFv05_ABSOLUTEMAX_TABLELOG][HUFv05_ABSOLUTEMAX_TABLELOG + 1];

static void HUFv05_fillDTableX4(HUFv05_DEltX4* DTable, const U32 targetLog,
                           const sortedSymbol_t* sortedList, const U32 sortedListSize,
                           const U32* rankStart, rankVal_t rankValOrigin, const U32 maxWeight,
                           const U32 nbBitsBaseline)
{
    U32 rankVal[HUFv05_ABSOLUTEMAX_TABLELOG + 1];
    const int scaleLog = nbBitsBaseline - targetLog;   /* note : targetLog >= srcLog, hence scaleLog <= 1 */
    const U32 minBits  = nbBitsBaseline - maxWeight;
    U32 s;

    memcpy(rankVal, rankValOrigin, sizeof(rankVal));

    /* fill DTable */
    for (s=0; s<sortedListSize; s++) {
        const U16 symbol = sortedList[s].symbol;
        const U32 weight = sortedList[s].weight;
        const U32 nbBits = nbBitsBaseline - weight;
        const U32 start = rankVal[weight];
        const U32 length = 1 << (targetLog-nbBits);

        if (targetLog-nbBits >= minBits) {   /* enough room for a second symbol */
            U32 sortedRank;
            int minWeight = nbBits + scaleLog;
            if (minWeight < 1) minWeight = 1;
            sortedRank = rankStart[minWeight];
            HUFv05_fillDTableX4Level2(DTable+start, targetLog-nbBits, nbBits,
                           rankValOrigin[nbBits], minWeight,
                           sortedList+sortedRank, sortedListSize-sortedRank,
                           nbBitsBaseline, symbol);
        } else {
            U32 i;
            const U32 end = start + length;
            HUFv05_DEltX4 DElt;

            MEM_writeLE16(&(DElt.sequence), symbol);
            DElt.nbBits   = (BYTE)(nbBits);
            DElt.length   = 1;
            for (i = start; i < end; i++)
                DTable[i] = DElt;
        }
        rankVal[weight] += length;
    }
}

size_t HUFv05_readDTableX4 (unsigned* DTable, const void* src, size_t srcSize)
{
    BYTE weightList[HUFv05_MAX_SYMBOL_VALUE + 1];
    sortedSymbol_t sortedSymbol[HUFv05_MAX_SYMBOL_VALUE + 1];
    U32 rankStats[HUFv05_ABSOLUTEMAX_TABLELOG + 1] = { 0 };
    U32 rankStart0[HUFv05_ABSOLUTEMAX_TABLELOG + 2] = { 0 };
    U32* const rankStart = rankStart0+1;
    rankVal_t rankVal;
    U32 tableLog, maxW, sizeOfSort, nbSymbols;
    const U32 memLog = DTable[0];
    size_t iSize;
    void* dtPtr = DTable;
    HUFv05_DEltX4* const dt = ((HUFv05_DEltX4*)dtPtr) + 1;

    HUFv05_STATIC_ASSERT(sizeof(HUFv05_DEltX4) == sizeof(unsigned));   /* if compilation fails here, assertion is false */
    if (memLog > HUFv05_ABSOLUTEMAX_TABLELOG) return ERROR(tableLog_tooLarge);
    /* memset(weightList, 0, sizeof(weightList)); */   /* is not necessary, even though some analyzer complain ... */

    iSize = HUFv05_readStats(weightList, HUFv05_MAX_SYMBOL_VALUE + 1, rankStats, &nbSymbols, &tableLog, src, srcSize);
    if (HUFv05_isError(iSize)) return iSize;

    /* check result */
    if (tableLog > memLog) return ERROR(tableLog_tooLarge);   /* DTable can't fit code depth */

    /* find maxWeight */
    for (maxW = tableLog; rankStats[maxW]==0; maxW--) {}  /* necessarily finds a solution before 0 */

    /* Get start index of each weight */
    {
        U32 w, nextRankStart = 0;
        for (w=1; w<=maxW; w++) {
            U32 current = nextRankStart;
            nextRankStart += rankStats[w];
            rankStart[w] = current;
        }
        rankStart[0] = nextRankStart;   /* put all 0w symbols at the end of sorted list*/
        sizeOfSort = nextRankStart;
    }

    /* sort symbols by weight */
    {
        U32 s;
        for (s=0; s<nbSymbols; s++) {
            U32 w = weightList[s];
            U32 r = rankStart[w]++;
            sortedSymbol[r].symbol = (BYTE)s;
            sortedSymbol[r].weight = (BYTE)w;
        }
        rankStart[0] = 0;   /* forget 0w symbols; this is beginning of weight(1) */
    }

    /* Build rankVal */
    {
        const U32 minBits = tableLog+1 - maxW;
        U32 nextRankVal = 0;
        U32 w, consumed;
        const int rescale = (memLog-tableLog) - 1;   /* tableLog <= memLog */
        U32* rankVal0 = rankVal[0];
        for (w=1; w<=maxW; w++) {
            U32 current = nextRankVal;
            nextRankVal += rankStats[w] << (w+rescale);
            rankVal0[w] = current;
        }
        for (consumed = minBits; consumed <= memLog - minBits; consumed++) {
            U32* rankValPtr = rankVal[consumed];
            for (w = 1; w <= maxW; w++) {
                rankValPtr[w] = rankVal0[w] >> consumed;
    }   }   }

    HUFv05_fillDTableX4(dt, memLog,
                   sortedSymbol, sizeOfSort,
                   rankStart0, rankVal, maxW,
                   tableLog+1);

    return iSize;
}


static U32 HUFv05_decodeSymbolX4(void* op, BITv05_DStream_t* DStream, const HUFv05_DEltX4* dt, const U32 dtLog)
{
    const size_t val = BITv05_lookBitsFast(DStream, dtLog);   /* note : dtLog >= 1 */
    memcpy(op, dt+val, 2);
    BITv05_skipBits(DStream, dt[val].nbBits);
    return dt[val].length;
}

static U32 HUFv05_decodeLastSymbolX4(void* op, BITv05_DStream_t* DStream, const HUFv05_DEltX4* dt, const U32 dtLog)
{
    const size_t val = BITv05_lookBitsFast(DStream, dtLog);   /* note : dtLog >= 1 */
    memcpy(op, dt+val, 1);
    if (dt[val].length==1) BITv05_skipBits(DStream, dt[val].nbBits);
    else {
        if (DStream->bitsConsumed < (sizeof(DStream->bitContainer)*8)) {
            BITv05_skipBits(DStream, dt[val].nbBits);
            if (DStream->bitsConsumed > (sizeof(DStream->bitContainer)*8))
                DStream->bitsConsumed = (sizeof(DStream->bitContainer)*8);   /* ugly hack; works only because it's the last symbol. Note : can't easily extract nbBits from just this symbol */
    }   }
    return 1;
}


#define HUFv05_DECODE_SYMBOLX4_0(ptr, DStreamPtr) \
    ptr += HUFv05_decodeSymbolX4(ptr, DStreamPtr, dt, dtLog)

#define HUFv05_DECODE_SYMBOLX4_1(ptr, DStreamPtr) \
    if (MEM_64bits() || (HUFv05_MAX_TABLELOG<=12)) \
        ptr += HUFv05_decodeSymbolX4(ptr, DStreamPtr, dt, dtLog)

#define HUFv05_DECODE_SYMBOLX4_2(ptr, DStreamPtr) \
    if (MEM_64bits()) \
        ptr += HUFv05_decodeSymbolX4(ptr, DStreamPtr, dt, dtLog)

static inline size_t HUFv05_decodeStreamX4(BYTE* p, BITv05_DStream_t* bitDPtr, BYTE* const pEnd, const HUFv05_DEltX4* const dt, const U32 dtLog)
{
    BYTE* const pStart = p;

    /* up to 8 symbols at a time */
    while ((BITv05_reloadDStream(bitDPtr) == BITv05_DStream_unfinished) && (p < pEnd-7)) {
        HUFv05_DECODE_SYMBOLX4_2(p, bitDPtr);
        HUFv05_DECODE_SYMBOLX4_1(p, bitDPtr);
        HUFv05_DECODE_SYMBOLX4_2(p, bitDPtr);
        HUFv05_DECODE_SYMBOLX4_0(p, bitDPtr);
    }

    /* closer to the end */
    while ((BITv05_reloadDStream(bitDPtr) == BITv05_DStream_unfinished) && (p <= pEnd-2))
        HUFv05_DECODE_SYMBOLX4_0(p, bitDPtr);

    while (p <= pEnd-2)
        HUFv05_DECODE_SYMBOLX4_0(p, bitDPtr);   /* no need to reload : reached the end of DStream */

    if (p < pEnd)
        p += HUFv05_decodeLastSymbolX4(p, bitDPtr, dt, dtLog);

    return p-pStart;
}


size_t HUFv05_decompress1X4_usingDTable(
          void* dst,  size_t dstSize,
    const void* cSrc, size_t cSrcSize,
    const unsigned* DTable)
{
    const BYTE* const istart = (const BYTE*) cSrc;
    BYTE* const ostart = (BYTE*) dst;
    BYTE* const oend = ostart + dstSize;

    const U32 dtLog = DTable[0];
    const void* const dtPtr = DTable;
    const HUFv05_DEltX4* const dt = ((const HUFv05_DEltX4*)dtPtr) +1;
    size_t errorCode;

    /* Init */
    BITv05_DStream_t bitD;
    errorCode = BITv05_initDStream(&bitD, istart, cSrcSize);
    if (HUFv05_isError(errorCode)) return errorCode;

    /* finish bitStreams one by one */
    HUFv05_decodeStreamX4(ostart, &bitD, oend,     dt, dtLog);

    /* check */
    if (!BITv05_endOfDStream(&bitD)) return ERROR(corruption_detected);

    /* decoded size */
    return dstSize;
}

size_t HUFv05_decompress1X4 (void* dst, size_t dstSize, const void* cSrc, size_t cSrcSize)
{
    HUFv05_CREATE_STATIC_DTABLEX4(DTable, HUFv05_MAX_TABLELOG);
    const BYTE* ip = (const BYTE*) cSrc;

    size_t hSize = HUFv05_readDTableX4 (DTable, cSrc, cSrcSize);
    if (HUFv05_isError(hSize)) return hSize;
    if (hSize >= cSrcSize) return ERROR(srcSize_wrong);
    ip += hSize;
    cSrcSize -= hSize;

    return HUFv05_decompress1X4_usingDTable (dst, dstSize, ip, cSrcSize, DTable);
}

size_t HUFv05_decompress4X4_usingDTable(
          void* dst,  size_t dstSize,
    const void* cSrc, size_t cSrcSize,
    const unsigned* DTable)
{
    if (cSrcSize < 10) return ERROR(corruption_detected);   /* strict minimum : jump table + 1 byte per stream */

    {
        const BYTE* const istart = (const BYTE*) cSrc;
        BYTE* const ostart = (BYTE*) dst;
        BYTE* const oend = ostart + dstSize;
        const void* const dtPtr = DTable;
        const HUFv05_DEltX4* const dt = ((const HUFv05_DEltX4*)dtPtr) +1;
        const U32 dtLog = DTable[0];
        size_t errorCode;

        /* Init */
        BITv05_DStream_t bitD1;
        BITv05_DStream_t bitD2;
        BITv05_DStream_t bitD3;
        BITv05_DStream_t bitD4;
        const size_t length1 = MEM_readLE16(istart);
        const size_t length2 = MEM_readLE16(istart+2);
        const size_t length3 = MEM_readLE16(istart+4);
        size_t length4;
        const BYTE* const istart1 = istart + 6;  /* jumpTable */
        const BYTE* const istart2 = istart1 + length1;
        const BYTE* const istart3 = istart2 + length2;
        const BYTE* const istart4 = istart3 + length3;
        const size_t segmentSize = (dstSize+3) / 4;
        BYTE* const opStart2 = ostart + segmentSize;
        BYTE* const opStart3 = opStart2 + segmentSize;
        BYTE* const opStart4 = opStart3 + segmentSize;
        BYTE* op1 = ostart;
        BYTE* op2 = opStart2;
        BYTE* op3 = opStart3;
        BYTE* op4 = opStart4;
        U32 endSignal;

        length4 = cSrcSize - (length1 + length2 + length3 + 6);
        if (length4 > cSrcSize) return ERROR(corruption_detected);   /* overflow */
        errorCode = BITv05_initDStream(&bitD1, istart1, length1);
        if (HUFv05_isError(errorCode)) return errorCode;
        errorCode = BITv05_initDStream(&bitD2, istart2, length2);
        if (HUFv05_isError(errorCode)) return errorCode;
        errorCode = BITv05_initDStream(&bitD3, istart3, length3);
        if (HUFv05_isError(errorCode)) return errorCode;
        errorCode = BITv05_initDStream(&bitD4, istart4, length4);
        if (HUFv05_isError(errorCode)) return errorCode;

        /* 16-32 symbols per loop (4-8 symbols per stream) */
        endSignal = BITv05_reloadDStream(&bitD1) | BITv05_reloadDStream(&bitD2) | BITv05_reloadDStream(&bitD3) | BITv05_reloadDStream(&bitD4);
        for ( ; (endSignal==BITv05_DStream_unfinished) && (op4<(oend-7)) ; ) {
            HUFv05_DECODE_SYMBOLX4_2(op1, &bitD1);
            HUFv05_DECODE_SYMBOLX4_2(op2, &bitD2);
            HUFv05_DECODE_SYMBOLX4_2(op3, &bitD3);
            HUFv05_DECODE_SYMBOLX4_2(op4, &bitD4);
            HUFv05_DECODE_SYMBOLX4_1(op1, &bitD1);
            HUFv05_DECODE_SYMBOLX4_1(op2, &bitD2);
            HUFv05_DECODE_SYMBOLX4_1(op3, &bitD3);
            HUFv05_DECODE_SYMBOLX4_1(op4, &bitD4);
            HUFv05_DECODE_SYMBOLX4_2(op1, &bitD1);
            HUFv05_DECODE_SYMBOLX4_2(op2, &bitD2);
            HUFv05_DECODE_SYMBOLX4_2(op3, &bitD3);
            HUFv05_DECODE_SYMBOLX4_2(op4, &bitD4);
            HUFv05_DECODE_SYMBOLX4_0(op1, &bitD1);
            HUFv05_DECODE_SYMBOLX4_0(op2, &bitD2);
            HUFv05_DECODE_SYMBOLX4_0(op3, &bitD3);
            HUFv05_DECODE_SYMBOLX4_0(op4, &bitD4);

            endSignal = BITv05_reloadDStream(&bitD1) | BITv05_reloadDStream(&bitD2) | BITv05_reloadDStream(&bitD3) | BITv05_reloadDStream(&bitD4);
        }

        /* check corruption */
        if (op1 > opStart2) return ERROR(corruption_detected);
        if (op2 > opStart3) return ERROR(corruption_detected);
        if (op3 > opStart4) return ERROR(corruption_detected);
        /* note : op4 supposed already verified within main loop */

        /* finish bitStreams one by one */
        HUFv05_decodeStreamX4(op1, &bitD1, opStart2, dt, dtLog);
        HUFv05_decodeStreamX4(op2, &bitD2, opStart3, dt, dtLog);
        HUFv05_decodeStreamX4(op3, &bitD3, opStart4, dt, dtLog);
        HUFv05_decodeStreamX4(op4, &bitD4, oend,     dt, dtLog);

        /* check */
        endSignal = BITv05_endOfDStream(&bitD1) & BITv05_endOfDStream(&bitD2) & BITv05_endOfDStream(&bitD3) & BITv05_endOfDStream(&bitD4);
        if (!endSignal) return ERROR(corruption_detected);

        /* decoded size */
        return dstSize;
    }
}


size_t HUFv05_decompress4X4 (void* dst, size_t dstSize, const void* cSrc, size_t cSrcSize)
{
    HUFv05_CREATE_STATIC_DTABLEX4(DTable, HUFv05_MAX_TABLELOG);
    const BYTE* ip = (const BYTE*) cSrc;

    size_t hSize = HUFv05_readDTableX4 (DTable, cSrc, cSrcSize);
    if (HUFv05_isError(hSize)) return hSize;
    if (hSize >= cSrcSize) return ERROR(srcSize_wrong);
    ip += hSize;
    cSrcSize -= hSize;

    return HUFv05_decompress4X4_usingDTable (dst, dstSize, ip, cSrcSize, DTable);
}


/* ********************************/
/* Generic decompression selector */
/* ********************************/

typedef struct { U32 tableTime; U32 decode256Time; } algo_time_t;
static const algo_time_t algoTime[16 /* Quantization */][3 /* single, double, quad */] =
{
    /* single, double, quad */
    {{0,0}, {1,1}, {2,2}},  /* Q==0 : impossible */
    {{0,0}, {1,1}, {2,2}},  /* Q==1 : impossible */
    {{  38,130}, {1313, 74}, {2151, 38}},   /* Q == 2 : 12-18% */
    {{ 448,128}, {1353, 74}, {2238, 41}},   /* Q == 3 : 18-25% */
    {{ 556,128}, {1353, 74}, {2238, 47}},   /* Q == 4 : 25-32% */
    {{ 714,128}, {1418, 74}, {2436, 53}},   /* Q == 5 : 32-38% */
    {{ 883,128}, {1437, 74}, {2464, 61}},   /* Q == 6 : 38-44% */
    {{ 897,128}, {1515, 75}, {2622, 68}},   /* Q == 7 : 44-50% */
    {{ 926,128}, {1613, 75}, {2730, 75}},   /* Q == 8 : 50-56% */
    {{ 947,128}, {1729, 77}, {3359, 77}},   /* Q == 9 : 56-62% */
    {{1107,128}, {2083, 81}, {4006, 84}},   /* Q ==10 : 62-69% */
    {{1177,128}, {2379, 87}, {4785, 88}},   /* Q ==11 : 69-75% */
    {{1242,128}, {2415, 93}, {5155, 84}},   /* Q ==12 : 75-81% */
    {{1349,128}, {2644,106}, {5260,106}},   /* Q ==13 : 81-87% */
    {{1455,128}, {2422,124}, {4174,124}},   /* Q ==14 : 87-93% */
    {{ 722,128}, {1891,145}, {1936,146}},   /* Q ==15 : 93-99% */
};

typedef size_t (*decompressionAlgo)(void* dst, size_t dstSize, const void* cSrc, size_t cSrcSize);

size_t HUFv05_decompress (void* dst, size_t dstSize, const void* cSrc, size_t cSrcSize)
{
    static const decompressionAlgo decompress[3] = { HUFv05_decompress4X2, HUFv05_decompress4X4, NULL };
    /* estimate decompression time */
    U32 Q;
    const U32 D256 = (U32)(dstSize >> 8);
    U32 Dtime[3];
    U32 algoNb = 0;
    int n;

    /* validation checks */
    if (dstSize == 0) return ERROR(dstSize_tooSmall);
    if (cSrcSize >= dstSize) return ERROR(corruption_detected);   /* invalid, or not compressed, but not compressed already dealt with */
    if (cSrcSize == 1) { memset(dst, *(const BYTE*)cSrc, dstSize); return dstSize; }   /* RLE */

    /* decoder timing evaluation */
    Q = (U32)(cSrcSize * 16 / dstSize);   /* Q < 16 since dstSize > cSrcSize */
    for (n=0; n<3; n++)
        Dtime[n] = algoTime[Q][n].tableTime + (algoTime[Q][n].decode256Time * D256);

    Dtime[1] += Dtime[1] >> 4; Dtime[2] += Dtime[2] >> 3; /* advantage to algorithms using less memory, for cache eviction */

    if (Dtime[1] < Dtime[0]) algoNb = 1;

    return decompress[algoNb](dst, dstSize, cSrc, cSrcSize);

    /* return HUFv05_decompress4X2(dst, dstSize, cSrc, cSrcSize); */   /* multi-streams single-symbol decoding */
    /* return HUFv05_decompress4X4(dst, dstSize, cSrc, cSrcSize); */   /* multi-streams double-symbols decoding */
    /* return HUFv05_decompress4X6(dst, dstSize, cSrc, cSrcSize); */   /* multi-streams quad-symbols decoding */
}
/*
    zstd - standard compression library
    Copyright (C) 2014-2016, Yann Collet.

    BSD 2-Clause License (https://opensource.org/licenses/bsd-license.php)

    Redistribution and use in source and binary forms, with or without
    modification, are permitted provided that the following conditions are
    met:
    * Redistributions of source code must retain the above copyright
    notice, this list of conditions and the following disclaimer.
    * Redistributions in binary form must reproduce the above
    copyright notice, this list of conditions and the following disclaimer
    in the documentation and/or other materials provided with the
    distribution.
    THIS SOFTWARE IS PROVIDED BY THE COPYRIGHT HOLDERS AND CONTRIBUTORS
    "AS IS" AND ANY EXPRESS OR IMPLIED WARRANTIES, INCLUDING, BUT NOT
    LIMITED TO, THE IMPLIED WARRANTIES OF MERCHANTABILITY AND FITNESS FOR
    A PARTICULAR PURPOSE ARE DISCLAIMED. IN NO EVENT SHALL THE COPYRIGHT
    OWNER OR CONTRIBUTORS BE LIABLE FOR ANY DIRECT, INDIRECT, INCIDENTAL,
    SPECIAL, EXEMPLARY, OR CONSEQUENTIAL DAMAGES (INCLUDING, BUT NOT
    LIMITED TO, PROCUREMENT OF SUBSTITUTE GOODS OR SERVICES; LOSS OF USE,
    DATA, OR PROFITS; OR BUSINESS INTERRUPTION) HOWEVER CAUSED AND ON ANY
    THEORY OF LIABILITY, WHETHER IN CONTRACT, STRICT LIABILITY, OR TORT
    (INCLUDING NEGLIGENCE OR OTHERWISE) ARISING IN ANY WAY OUT OF THE USE
    OF THIS SOFTWARE, EVEN IF ADVISED OF THE POSSIBILITY OF SUCH DAMAGE.

    You can contact the author at :
    - zstd source repository : https://github.com/Cyan4973/zstd
*/

/* ***************************************************************
*  Tuning parameters
*****************************************************************/
/*!
 * HEAPMODE :
 * Select how default decompression function ZSTDv05_decompress() will allocate memory,
 * in memory stack (0), or in memory heap (1, requires malloc())
 */
#ifndef ZSTDv05_HEAPMODE
#  define ZSTDv05_HEAPMODE 1
#endif


/*-*******************************************************
*  Dependencies
*********************************************************/
#include <stdlib.h>      /* calloc */
#include <string.h>      /* memcpy, memmove */
#include <stdio.h>       /* debug only : printf */


/*-*******************************************************
*  Compiler specifics
*********************************************************/
#ifdef _MSC_VER    /* Visual Studio */
#  include <intrin.h>                    /* For Visual 2005 */
#  pragma warning(disable : 4127)        /* disable: C4127: conditional expression is constant */
#  pragma warning(disable : 4324)        /* disable: C4324: padded structure */
#endif


/*-*************************************
*  Local types
***************************************/
typedef struct
{
    blockType_t blockType;
    U32 origSize;
} blockProperties_t;


/* *******************************************************
*  Memory operations
**********************************************************/
static void ZSTDv05_copy4(void* dst, const void* src) { memcpy(dst, src, 4); }


/* *************************************
*  Error Management
***************************************/
/*! ZSTDv05_isError() :
*   tells if a return value is an error code */
unsigned ZSTDv05_isError(size_t code) { return ERR_isError(code); }


/*! ZSTDv05_getErrorName() :
*   provides error code string (useful for debugging) */
const char* ZSTDv05_getErrorName(size_t code) { return ERR_getErrorName(code); }


/* *************************************************************
*   Context management
***************************************************************/
typedef enum { ZSTDv05ds_getFrameHeaderSize, ZSTDv05ds_decodeFrameHeader,
               ZSTDv05ds_decodeBlockHeader, ZSTDv05ds_decompressBlock } ZSTDv05_dStage;

struct ZSTDv05_DCtx_s
{
    FSEv05_DTable LLTable[FSEv05_DTABLE_SIZE_U32(LLFSEv05Log)];
    FSEv05_DTable OffTable[FSEv05_DTABLE_SIZE_U32(OffFSEv05Log)];
    FSEv05_DTable MLTable[FSEv05_DTABLE_SIZE_U32(MLFSEv05Log)];
    unsigned   hufTableX4[HUFv05_DTABLE_SIZE(ZSTD_HUFFDTABLE_CAPACITY_LOG)];
    const void* previousDstEnd;
    const void* base;
    const void* vBase;
    const void* dictEnd;
    size_t expected;
    size_t headerSize;
    ZSTDv05_parameters params;
    blockType_t bType;   /* used in ZSTDv05_decompressContinue(), to transfer blockType between header decoding and block decoding stages */
    ZSTDv05_dStage stage;
    U32 flagStaticTables;
    const BYTE* litPtr;
    size_t litSize;
    BYTE litBuffer[BLOCKSIZE + WILDCOPY_OVERLENGTH];
    BYTE headerBuffer[ZSTDv05_frameHeaderSize_max];
};  /* typedef'd to ZSTDv05_DCtx within "zstd_static.h" */

size_t ZSTDv05_sizeofDCtx (void); /* Hidden declaration */
size_t ZSTDv05_sizeofDCtx (void) { return sizeof(ZSTDv05_DCtx); }

size_t ZSTDv05_decompressBegin(ZSTDv05_DCtx* dctx)
{
    dctx->expected = ZSTDv05_frameHeaderSize_min;
    dctx->stage = ZSTDv05ds_getFrameHeaderSize;
    dctx->previousDstEnd = NULL;
    dctx->base = NULL;
    dctx->vBase = NULL;
    dctx->dictEnd = NULL;
    dctx->hufTableX4[0] = ZSTD_HUFFDTABLE_CAPACITY_LOG;
    dctx->flagStaticTables = 0;
    return 0;
}

ZSTDv05_DCtx* ZSTDv05_createDCtx(void)
{
    ZSTDv05_DCtx* dctx = (ZSTDv05_DCtx*)malloc(sizeof(ZSTDv05_DCtx));
    if (dctx==NULL) return NULL;
    ZSTDv05_decompressBegin(dctx);
    return dctx;
}

size_t ZSTDv05_freeDCtx(ZSTDv05_DCtx* dctx)
{
    free(dctx);
    return 0;   /* reserved as a potential error code in the future */
}

void ZSTDv05_copyDCtx(ZSTDv05_DCtx* dstDCtx, const ZSTDv05_DCtx* srcDCtx)
{
    memcpy(dstDCtx, srcDCtx,
           sizeof(ZSTDv05_DCtx) - (BLOCKSIZE+WILDCOPY_OVERLENGTH + ZSTDv05_frameHeaderSize_max));  /* no need to copy workspace */
}


/* *************************************************************
*   Decompression section
***************************************************************/

/* Frame format description
   Frame Header -  [ Block Header - Block ] - Frame End
   1) Frame Header
      - 4 bytes - Magic Number : ZSTDv05_MAGICNUMBER (defined within zstd_internal.h)
      - 1 byte  - Window Descriptor
   2) Block Header
      - 3 bytes, starting with a 2-bits descriptor
                 Uncompressed, Compressed, Frame End, unused
   3) Block
      See Block Format Description
   4) Frame End
      - 3 bytes, compatible with Block Header
*/

/* Block format description

   Block = Literal Section - Sequences Section
   Prerequisite : size of (compressed) block, maximum size of regenerated data

   1) Literal Section

   1.1) Header : 1-5 bytes
        flags: 2 bits
            00 compressed by Huff0
            01 unused
            10 is Raw (uncompressed)
            11 is Rle
            Note : using 01 => Huff0 with precomputed table ?
            Note : delta map ? => compressed ?

   1.1.1) Huff0-compressed literal block : 3-5 bytes
            srcSize < 1 KB => 3 bytes (2-2-10-10) => single stream
            srcSize < 1 KB => 3 bytes (2-2-10-10)
            srcSize < 16KB => 4 bytes (2-2-14-14)
            else           => 5 bytes (2-2-18-18)
            big endian convention

   1.1.2) Raw (uncompressed) literal block header : 1-3 bytes
        size :  5 bits: (IS_RAW<<6) + (0<<4) + size
               12 bits: (IS_RAW<<6) + (2<<4) + (size>>8)
                        size&255
               20 bits: (IS_RAW<<6) + (3<<4) + (size>>16)
                        size>>8&255
                        size&255

   1.1.3) Rle (repeated single byte) literal block header : 1-3 bytes
        size :  5 bits: (IS_RLE<<6) + (0<<4) + size
               12 bits: (IS_RLE<<6) + (2<<4) + (size>>8)
                        size&255
               20 bits: (IS_RLE<<6) + (3<<4) + (size>>16)
                        size>>8&255
                        size&255

   1.1.4) Huff0-compressed literal block, using precomputed CTables : 3-5 bytes
            srcSize < 1 KB => 3 bytes (2-2-10-10) => single stream
            srcSize < 1 KB => 3 bytes (2-2-10-10)
            srcSize < 16KB => 4 bytes (2-2-14-14)
            else           => 5 bytes (2-2-18-18)
            big endian convention

        1- CTable available (stored into workspace ?)
        2- Small input (fast heuristic ? Full comparison ? depend on clevel ?)


   1.2) Literal block content

   1.2.1) Huff0 block, using sizes from header
        See Huff0 format

   1.2.2) Huff0 block, using prepared table

   1.2.3) Raw content

   1.2.4) single byte


   2) Sequences section
      TO DO
*/


/** ZSTDv05_decodeFrameHeader_Part1() :
*   decode the 1st part of the Frame Header, which tells Frame Header size.
*   srcSize must be == ZSTDv05_frameHeaderSize_min.
*   @return : the full size of the Frame Header */
static size_t ZSTDv05_decodeFrameHeader_Part1(ZSTDv05_DCtx* zc, const void* src, size_t srcSize)
{
    U32 magicNumber;
    if (srcSize != ZSTDv05_frameHeaderSize_min)
        return ERROR(srcSize_wrong);
    magicNumber = MEM_readLE32(src);
    if (magicNumber != ZSTDv05_MAGICNUMBER) return ERROR(prefix_unknown);
    zc->headerSize = ZSTDv05_frameHeaderSize_min;
    return zc->headerSize;
}


size_t ZSTDv05_getFrameParams(ZSTDv05_parameters* params, const void* src, size_t srcSize)
{
    U32 magicNumber;
    if (srcSize < ZSTDv05_frameHeaderSize_min) return ZSTDv05_frameHeaderSize_max;
    magicNumber = MEM_readLE32(src);
    if (magicNumber != ZSTDv05_MAGICNUMBER) return ERROR(prefix_unknown);
    memset(params, 0, sizeof(*params));
    params->windowLog = (((const BYTE*)src)[4] & 15) + ZSTDv05_WINDOWLOG_ABSOLUTEMIN;
    if ((((const BYTE*)src)[4] >> 4) != 0) return ERROR(frameParameter_unsupported);   /* reserved bits */
    return 0;
}

/** ZSTDv05_decodeFrameHeader_Part2() :
*   decode the full Frame Header.
*   srcSize must be the size provided by ZSTDv05_decodeFrameHeader_Part1().
*   @return : 0, or an error code, which can be tested using ZSTDv05_isError() */
static size_t ZSTDv05_decodeFrameHeader_Part2(ZSTDv05_DCtx* zc, const void* src, size_t srcSize)
{
    size_t result;
    if (srcSize != zc->headerSize)
        return ERROR(srcSize_wrong);
    result = ZSTDv05_getFrameParams(&(zc->params), src, srcSize);
    if ((MEM_32bits()) && (zc->params.windowLog > 25)) return ERROR(frameParameter_unsupported);
    return result;
}


static size_t ZSTDv05_getcBlockSize(const void* src, size_t srcSize, blockProperties_t* bpPtr)
{
    const BYTE* const in = (const BYTE*)src;
    BYTE headerFlags;
    U32 cSize;

    if (srcSize < 3)
        return ERROR(srcSize_wrong);

    headerFlags = *in;
    cSize = in[2] + (in[1]<<8) + ((in[0] & 7)<<16);

    bpPtr->blockType = (blockType_t)(headerFlags >> 6);
    bpPtr->origSize = (bpPtr->blockType == bt_rle) ? cSize : 0;

    if (bpPtr->blockType == bt_end) return 0;
    if (bpPtr->blockType == bt_rle) return 1;
    return cSize;
}


static size_t ZSTDv05_copyRawBlock(void* dst, size_t maxDstSize, const void* src, size_t srcSize)
{
    if (dst==NULL) return ERROR(dstSize_tooSmall);
    if (srcSize > maxDstSize) return ERROR(dstSize_tooSmall);
    memcpy(dst, src, srcSize);
    return srcSize;
}


/*! ZSTDv05_decodeLiteralsBlock() :
    @return : nb of bytes read from src (< srcSize ) */
static size_t ZSTDv05_decodeLiteralsBlock(ZSTDv05_DCtx* dctx,
                                    const void* src, size_t srcSize)   /* note : srcSize < BLOCKSIZE */
{
    const BYTE* const istart = (const BYTE*) src;

    /* any compressed block with literals segment must be at least this size */
    if (srcSize < MIN_CBLOCK_SIZE) return ERROR(corruption_detected);

    switch(istart[0]>> 6)
    {
    case IS_HUFv05:
        {
            size_t litSize, litCSize, singleStream=0;
            U32 lhSize = ((istart[0]) >> 4) & 3;
            if (srcSize < 5) return ERROR(corruption_detected);   /* srcSize >= MIN_CBLOCK_SIZE == 3; here we need up to 5 for case 3 */
            switch(lhSize)
            {
            case 0: case 1: default:   /* note : default is impossible, since lhSize into [0..3] */
                /* 2 - 2 - 10 - 10 */
                lhSize=3;
                singleStream = istart[0] & 16;
                litSize  = ((istart[0] & 15) << 6) + (istart[1] >> 2);
                litCSize = ((istart[1] &  3) << 8) + istart[2];
                break;
            case 2:
                /* 2 - 2 - 14 - 14 */
                lhSize=4;
                litSize  = ((istart[0] & 15) << 10) + (istart[1] << 2) + (istart[2] >> 6);
                litCSize = ((istart[2] & 63) <<  8) + istart[3];
                break;
            case 3:
                /* 2 - 2 - 18 - 18 */
                lhSize=5;
                litSize  = ((istart[0] & 15) << 14) + (istart[1] << 6) + (istart[2] >> 2);
                litCSize = ((istart[2] &  3) << 16) + (istart[3] << 8) + istart[4];
                break;
            }
            if (litSize > BLOCKSIZE) return ERROR(corruption_detected);
            if (litCSize + lhSize > srcSize) return ERROR(corruption_detected);

            if (HUFv05_isError(singleStream ?
                            HUFv05_decompress1X2(dctx->litBuffer, litSize, istart+lhSize, litCSize) :
                            HUFv05_decompress   (dctx->litBuffer, litSize, istart+lhSize, litCSize) ))
                return ERROR(corruption_detected);

            dctx->litPtr = dctx->litBuffer;
            dctx->litSize = litSize;
            memset(dctx->litBuffer + dctx->litSize, 0, WILDCOPY_OVERLENGTH);
            return litCSize + lhSize;
        }
    case IS_PCH:
        {
            size_t errorCode;
            size_t litSize, litCSize;
            U32 lhSize = ((istart[0]) >> 4) & 3;
            if (lhSize != 1)  /* only case supported for now : small litSize, single stream */
                return ERROR(corruption_detected);
            if (!dctx->flagStaticTables)
                return ERROR(dictionary_corrupted);

            /* 2 - 2 - 10 - 10 */
            lhSize=3;
            litSize  = ((istart[0] & 15) << 6) + (istart[1] >> 2);
            litCSize = ((istart[1] &  3) << 8) + istart[2];
            if (litCSize + lhSize > srcSize) return ERROR(corruption_detected);

            errorCode = HUFv05_decompress1X4_usingDTable(dctx->litBuffer, litSize, istart+lhSize, litCSize, dctx->hufTableX4);
            if (HUFv05_isError(errorCode)) return ERROR(corruption_detected);

            dctx->litPtr = dctx->litBuffer;
            dctx->litSize = litSize;
            memset(dctx->litBuffer + dctx->litSize, 0, WILDCOPY_OVERLENGTH);
            return litCSize + lhSize;
        }
    case IS_RAW:
        {
            size_t litSize;
            U32 lhSize = ((istart[0]) >> 4) & 3;
            switch(lhSize)
            {
            case 0: case 1: default:   /* note : default is impossible, since lhSize into [0..3] */
                lhSize=1;
                litSize = istart[0] & 31;
                break;
            case 2:
                litSize = ((istart[0] & 15) << 8) + istart[1];
                break;
            case 3:
                litSize = ((istart[0] & 15) << 16) + (istart[1] << 8) + istart[2];
                break;
            }

            if (lhSize+litSize+WILDCOPY_OVERLENGTH > srcSize) {  /* risk reading beyond src buffer with wildcopy */
                if (litSize+lhSize > srcSize) return ERROR(corruption_detected);
                memcpy(dctx->litBuffer, istart+lhSize, litSize);
                dctx->litPtr = dctx->litBuffer;
                dctx->litSize = litSize;
                memset(dctx->litBuffer + dctx->litSize, 0, WILDCOPY_OVERLENGTH);
                return lhSize+litSize;
            }
            /* direct reference into compressed stream */
            dctx->litPtr = istart+lhSize;
            dctx->litSize = litSize;
            return lhSize+litSize;
        }
    case IS_RLE:
        {
            size_t litSize;
            U32 lhSize = ((istart[0]) >> 4) & 3;
            switch(lhSize)
            {
            case 0: case 1: default:   /* note : default is impossible, since lhSize into [0..3] */
                lhSize = 1;
                litSize = istart[0] & 31;
                break;
            case 2:
                litSize = ((istart[0] & 15) << 8) + istart[1];
                break;
            case 3:
                litSize = ((istart[0] & 15) << 16) + (istart[1] << 8) + istart[2];
                if (srcSize<4) return ERROR(corruption_detected);   /* srcSize >= MIN_CBLOCK_SIZE == 3; here we need lhSize+1 = 4 */
                break;
            }
            if (litSize > BLOCKSIZE) return ERROR(corruption_detected);
            memset(dctx->litBuffer, istart[lhSize], litSize + WILDCOPY_OVERLENGTH);
            dctx->litPtr = dctx->litBuffer;
            dctx->litSize = litSize;
            return lhSize+1;
        }
    default:
        return ERROR(corruption_detected);   /* impossible */
    }
}


static size_t ZSTDv05_decodeSeqHeaders(int* nbSeq, const BYTE** dumpsPtr, size_t* dumpsLengthPtr,
                         FSEv05_DTable* DTableLL, FSEv05_DTable* DTableML, FSEv05_DTable* DTableOffb,
                         const void* src, size_t srcSize, U32 flagStaticTable)
{
    const BYTE* const istart = (const BYTE*)src;
    const BYTE* ip = istart;
    const BYTE* const iend = istart + srcSize;
    U32 LLtype, Offtype, MLtype;
    unsigned LLlog, Offlog, MLlog;
    size_t dumpsLength;

    /* check */
    if (srcSize < MIN_SEQUENCES_SIZE)
        return ERROR(srcSize_wrong);

    /* SeqHead */
    *nbSeq = *ip++;
    if (*nbSeq==0) return 1;
    if (*nbSeq >= 128) {
        if (ip >= iend) return ERROR(srcSize_wrong);
        *nbSeq = ((nbSeq[0]-128)<<8) + *ip++;
    }

    if (ip >= iend) return ERROR(srcSize_wrong);
    LLtype  = *ip >> 6;
    Offtype = (*ip >> 4) & 3;
    MLtype  = (*ip >> 2) & 3;
    if (*ip & 2) {
        if (ip+3 > iend) return ERROR(srcSize_wrong);
        dumpsLength  = ip[2];
        dumpsLength += ip[1] << 8;
        ip += 3;
    } else {
        if (ip+2 > iend) return ERROR(srcSize_wrong);
        dumpsLength  = ip[1];
        dumpsLength += (ip[0] & 1) << 8;
        ip += 2;
    }
    *dumpsPtr = ip;
    ip += dumpsLength;
    *dumpsLengthPtr = dumpsLength;

    /* check */
    if (ip > iend-3) return ERROR(srcSize_wrong); /* min : all 3 are "raw", hence no header, but at least xxLog bits per type */

    /* sequences */
    {
        S16 norm[MaxML+1];    /* assumption : MaxML >= MaxLL >= MaxOff */
        size_t headerSize;

        /* Build DTables */
        switch(LLtype)
        {
        case FSEv05_ENCODING_RLE :
            LLlog = 0;
            FSEv05_buildDTable_rle(DTableLL, *ip++);
            break;
        case FSEv05_ENCODING_RAW :
            LLlog = LLbits;
            FSEv05_buildDTable_raw(DTableLL, LLbits);
            break;
        case FSEv05_ENCODING_STATIC:
            if (!flagStaticTable) return ERROR(corruption_detected);
            break;
        case FSEv05_ENCODING_DYNAMIC :
        default :   /* impossible */
            {   unsigned max = MaxLL;
                headerSize = FSEv05_readNCount(norm, &max, &LLlog, ip, iend-ip);
                if (FSEv05_isError(headerSize)) return ERROR(GENERIC);
                if (LLlog > LLFSEv05Log) return ERROR(corruption_detected);
                ip += headerSize;
                FSEv05_buildDTable(DTableLL, norm, max, LLlog);
        }   }

        switch(Offtype)
        {
        case FSEv05_ENCODING_RLE :
            Offlog = 0;
            if (ip > iend-2) return ERROR(srcSize_wrong);   /* min : "raw", hence no header, but at least xxLog bits */
            FSEv05_buildDTable_rle(DTableOffb, *ip++ & MaxOff); /* if *ip > MaxOff, data is corrupted */
            break;
        case FSEv05_ENCODING_RAW :
            Offlog = Offbits;
            FSEv05_buildDTable_raw(DTableOffb, Offbits);
            break;
        case FSEv05_ENCODING_STATIC:
            if (!flagStaticTable) return ERROR(corruption_detected);
            break;
        case FSEv05_ENCODING_DYNAMIC :
        default :   /* impossible */
            {   unsigned max = MaxOff;
                headerSize = FSEv05_readNCount(norm, &max, &Offlog, ip, iend-ip);
                if (FSEv05_isError(headerSize)) return ERROR(GENERIC);
                if (Offlog > OffFSEv05Log) return ERROR(corruption_detected);
                ip += headerSize;
                FSEv05_buildDTable(DTableOffb, norm, max, Offlog);
        }   }

        switch(MLtype)
        {
        case FSEv05_ENCODING_RLE :
            MLlog = 0;
            if (ip > iend-2) return ERROR(srcSize_wrong); /* min : "raw", hence no header, but at least xxLog bits */
            FSEv05_buildDTable_rle(DTableML, *ip++);
            break;
        case FSEv05_ENCODING_RAW :
            MLlog = MLbits;
            FSEv05_buildDTable_raw(DTableML, MLbits);
            break;
        case FSEv05_ENCODING_STATIC:
            if (!flagStaticTable) return ERROR(corruption_detected);
            break;
        case FSEv05_ENCODING_DYNAMIC :
        default :   /* impossible */
            {   unsigned max = MaxML;
                headerSize = FSEv05_readNCount(norm, &max, &MLlog, ip, iend-ip);
                if (FSEv05_isError(headerSize)) return ERROR(GENERIC);
                if (MLlog > MLFSEv05Log) return ERROR(corruption_detected);
                ip += headerSize;
                FSEv05_buildDTable(DTableML, norm, max, MLlog);
    }   }   }

    return ip-istart;
}


typedef struct {
    size_t litLength;
    size_t matchLength;
    size_t offset;
} seq_t;

typedef struct {
    BITv05_DStream_t DStream;
    FSEv05_DState_t stateLL;
    FSEv05_DState_t stateOffb;
    FSEv05_DState_t stateML;
    size_t prevOffset;
    const BYTE* dumps;
    const BYTE* dumpsEnd;
} seqState_t;



static void ZSTDv05_decodeSequence(seq_t* seq, seqState_t* seqState)
{
    size_t litLength;
    size_t prevOffset;
    size_t offset;
    size_t matchLength;
    const BYTE* dumps = seqState->dumps;
    const BYTE* const de = seqState->dumpsEnd;

    /* Literal length */
    litLength = FSEv05_peakSymbol(&(seqState->stateLL));
    prevOffset = litLength ? seq->offset : seqState->prevOffset;
    if (litLength == MaxLL) {
        const U32 add = *dumps++;
        if (add < 255) litLength += add;
        else if (dumps + 2 <= de) {
            litLength = MEM_readLE16(dumps);
            dumps += 2;
            if ((litLength & 1) && dumps < de) {
                litLength += *dumps << 16;
                dumps += 1;
            }
            litLength>>=1;
        }
        if (dumps >= de) { dumps = de-1; }  /* late correction, to avoid read overflow (data is now corrupted anyway) */
    }

    /* Offset */
    {
        static const U32 offsetPrefix[MaxOff+1] = {
                1 /*fake*/, 1, 2, 4, 8, 16, 32, 64, 128, 256,
                512, 1024, 2048, 4096, 8192, 16384, 32768, 65536, 131072, 262144,
                524288, 1048576, 2097152, 4194304, 8388608, 16777216, 33554432, /*fake*/ 1, 1, 1, 1, 1 };
        U32 offsetCode = FSEv05_peakSymbol(&(seqState->stateOffb));   /* <= maxOff, by table construction */
        U32 nbBits = offsetCode - 1;
        if (offsetCode==0) nbBits = 0;   /* cmove */
        offset = offsetPrefix[offsetCode] + BITv05_readBits(&(seqState->DStream), nbBits);
        if (MEM_32bits()) BITv05_reloadDStream(&(seqState->DStream));
        if (offsetCode==0) offset = prevOffset;   /* repcode, cmove */
        if (offsetCode | !litLength) seqState->prevOffset = seq->offset;   /* cmove */
        FSEv05_decodeSymbol(&(seqState->stateOffb), &(seqState->DStream));    /* update */
    }

    /* Literal length update */
    FSEv05_decodeSymbol(&(seqState->stateLL), &(seqState->DStream));   /* update */
    if (MEM_32bits()) BITv05_reloadDStream(&(seqState->DStream));

    /* MatchLength */
    matchLength = FSEv05_decodeSymbol(&(seqState->stateML), &(seqState->DStream));
    if (matchLength == MaxML) {
        const U32 add = dumps<de ? *dumps++ : 0;
        if (add < 255) matchLength += add;
        else if (dumps + 2 <= de) {
            matchLength = MEM_readLE16(dumps);
            dumps += 2;
            if ((matchLength & 1) && dumps < de) {
                matchLength += *dumps << 16;
                dumps += 1;
            }
            matchLength >>= 1;
        }
        if (dumps >= de) { dumps = de-1; }  /* late correction, to avoid read overflow (data is now corrupted anyway) */
    }
    matchLength += MINMATCH;

    /* save result */
    seq->litLength = litLength;
    seq->offset = offset;
    seq->matchLength = matchLength;
    seqState->dumps = dumps;

#if 0   /* debug */
    {
        static U64 totalDecoded = 0;
        printf("pos %6u : %3u literals & match %3u bytes at distance %6u \n",
           (U32)(totalDecoded), (U32)litLength, (U32)matchLength, (U32)offset);
        totalDecoded += litLength + matchLength;
    }
#endif
}


static size_t ZSTDv05_execSequence(BYTE* op,
                                BYTE* const oend, seq_t sequence,
                                const BYTE** litPtr, const BYTE* const litLimit,
                                const BYTE* const base, const BYTE* const vBase, const BYTE* const dictEnd)
{
    static const int dec32table[] = { 0, 1, 2, 1, 4, 4, 4, 4 };   /* added */
    static const int dec64table[] = { 8, 8, 8, 7, 8, 9,10,11 };   /* subtracted */
    BYTE* const oLitEnd = op + sequence.litLength;
    const size_t sequenceLength = sequence.litLength + sequence.matchLength;
    BYTE* const oMatchEnd = op + sequenceLength;   /* risk : address space overflow (32-bits) */
    BYTE* const oend_8 = oend-8;
    const BYTE* const litEnd = *litPtr + sequence.litLength;
    const BYTE* match = oLitEnd - sequence.offset;

    /* check */
    if (oLitEnd > oend_8) return ERROR(dstSize_tooSmall);   /* last match must start at a minimum distance of 8 from oend */
    if (oMatchEnd > oend) return ERROR(dstSize_tooSmall);   /* overwrite beyond dst buffer */
    if (litEnd > litLimit) return ERROR(corruption_detected);   /* risk read beyond lit buffer */

    /* copy Literals */
    ZSTDv05_wildcopy(op, *litPtr, sequence.litLength);   /* note : oLitEnd <= oend-8 : no risk of overwrite beyond oend */
    op = oLitEnd;
    *litPtr = litEnd;   /* update for next sequence */

    /* copy Match */
    if (sequence.offset > (size_t)(oLitEnd - base)) {
        /* offset beyond prefix */
        if (sequence.offset > (size_t)(oLitEnd - vBase))
            return ERROR(corruption_detected);
        match = dictEnd - (base-match);
        if (match + sequence.matchLength <= dictEnd) {
            memmove(oLitEnd, match, sequence.matchLength);
            return sequenceLength;
        }
        /* span extDict & currentPrefixSegment */
        {
            size_t length1 = dictEnd - match;
            memmove(oLitEnd, match, length1);
            op = oLitEnd + length1;
            sequence.matchLength -= length1;
            match = base;
            if (op > oend_8 || sequence.matchLength < MINMATCH) {
              while (op < oMatchEnd) *op++ = *match++;
              return sequenceLength;
            }
    }   }
    /* Requirement: op <= oend_8 */

    /* match within prefix */
    if (sequence.offset < 8) {
        /* close range match, overlap */
        const int sub2 = dec64table[sequence.offset];
        op[0] = match[0];
        op[1] = match[1];
        op[2] = match[2];
        op[3] = match[3];
        match += dec32table[sequence.offset];
        ZSTDv05_copy4(op+4, match);
        match -= sub2;
    } else {
        ZSTDv05_copy8(op, match);
    }
    op += 8; match += 8;

    if (oMatchEnd > oend-(16-MINMATCH)) {
        if (op < oend_8) {
            ZSTDv05_wildcopy(op, match, oend_8 - op);
            match += oend_8 - op;
            op = oend_8;
        }
        while (op < oMatchEnd)
            *op++ = *match++;
    } else {
        ZSTDv05_wildcopy(op, match, (ptrdiff_t)sequence.matchLength-8);   /* works even if matchLength < 8 */
    }
    return sequenceLength;
}


static size_t ZSTDv05_decompressSequences(
                               ZSTDv05_DCtx* dctx,
                               void* dst, size_t maxDstSize,
                         const void* seqStart, size_t seqSize)
{
    const BYTE* ip = (const BYTE*)seqStart;
    const BYTE* const iend = ip + seqSize;
    BYTE* const ostart = (BYTE*)dst;
    BYTE* op = ostart;
    BYTE* const oend = ostart + maxDstSize;
    size_t errorCode, dumpsLength=0;
    const BYTE* litPtr = dctx->litPtr;
    const BYTE* const litEnd = litPtr + dctx->litSize;
    int nbSeq=0;
    const BYTE* dumps = NULL;
    unsigned* DTableLL = dctx->LLTable;
    unsigned* DTableML = dctx->MLTable;
    unsigned* DTableOffb = dctx->OffTable;
    const BYTE* const base = (const BYTE*) (dctx->base);
    const BYTE* const vBase = (const BYTE*) (dctx->vBase);
    const BYTE* const dictEnd = (const BYTE*) (dctx->dictEnd);

    /* Build Decoding Tables */
    errorCode = ZSTDv05_decodeSeqHeaders(&nbSeq, &dumps, &dumpsLength,
                                      DTableLL, DTableML, DTableOffb,
                                      ip, seqSize, dctx->flagStaticTables);
    if (ZSTDv05_isError(errorCode)) return errorCode;
    ip += errorCode;

    /* Regen sequences */
    if (nbSeq) {
        seq_t sequence;
        seqState_t seqState;

        memset(&sequence, 0, sizeof(sequence));
        sequence.offset = REPCODE_STARTVALUE;
        seqState.dumps = dumps;
        seqState.dumpsEnd = dumps + dumpsLength;
        seqState.prevOffset = REPCODE_STARTVALUE;
        errorCode = BITv05_initDStream(&(seqState.DStream), ip, iend-ip);
        if (ERR_isError(errorCode)) return ERROR(corruption_detected);
        FSEv05_initDState(&(seqState.stateLL), &(seqState.DStream), DTableLL);
        FSEv05_initDState(&(seqState.stateOffb), &(seqState.DStream), DTableOffb);
        FSEv05_initDState(&(seqState.stateML), &(seqState.DStream), DTableML);

        for ( ; (BITv05_reloadDStream(&(seqState.DStream)) <= BITv05_DStream_completed) && nbSeq ; ) {
            size_t oneSeqSize;
            nbSeq--;
            ZSTDv05_decodeSequence(&sequence, &seqState);
            oneSeqSize = ZSTDv05_execSequence(op, oend, sequence, &litPtr, litEnd, base, vBase, dictEnd);
            if (ZSTDv05_isError(oneSeqSize)) return oneSeqSize;
            op += oneSeqSize;
        }

        /* check if reached exact end */
        if (nbSeq) return ERROR(corruption_detected);
    }

    /* last literal segment */
    {
        size_t lastLLSize = litEnd - litPtr;
        if (litPtr > litEnd) return ERROR(corruption_detected);   /* too many literals already used */
        if (op+lastLLSize > oend) return ERROR(dstSize_tooSmall);
        if (lastLLSize > 0) {
            memcpy(op, litPtr, lastLLSize);
            op += lastLLSize;
        }
    }

    return op-ostart;
}


static void ZSTDv05_checkContinuity(ZSTDv05_DCtx* dctx, const void* dst)
{
    if (dst != dctx->previousDstEnd) {   /* not contiguous */
        dctx->dictEnd = dctx->previousDstEnd;
        dctx->vBase = (const char*)dst - ((const char*)(dctx->previousDstEnd) - (const char*)(dctx->base));
        dctx->base = dst;
        dctx->previousDstEnd = dst;
    }
}


static size_t ZSTDv05_decompressBlock_internal(ZSTDv05_DCtx* dctx,
                            void* dst, size_t dstCapacity,
                      const void* src, size_t srcSize)
{   /* blockType == blockCompressed */
    const BYTE* ip = (const BYTE*)src;
    size_t litCSize;

    if (srcSize >= BLOCKSIZE) return ERROR(srcSize_wrong);

    /* Decode literals sub-block */
    litCSize = ZSTDv05_decodeLiteralsBlock(dctx, src, srcSize);
    if (ZSTDv05_isError(litCSize)) return litCSize;
    ip += litCSize;
    srcSize -= litCSize;

    return ZSTDv05_decompressSequences(dctx, dst, dstCapacity, ip, srcSize);
}


size_t ZSTDv05_decompressBlock(ZSTDv05_DCtx* dctx,
                            void* dst, size_t dstCapacity,
                      const void* src, size_t srcSize)
{
    ZSTDv05_checkContinuity(dctx, dst);
    return ZSTDv05_decompressBlock_internal(dctx, dst, dstCapacity, src, srcSize);
}


/*! ZSTDv05_decompress_continueDCtx
*   dctx must have been properly initialized */
static size_t ZSTDv05_decompress_continueDCtx(ZSTDv05_DCtx* dctx,
                                 void* dst, size_t maxDstSize,
                                 const void* src, size_t srcSize)
{
    const BYTE* ip = (const BYTE*)src;
    const BYTE* iend = ip + srcSize;
    BYTE* const ostart = (BYTE*)dst;
    BYTE* op = ostart;
    BYTE* const oend = ostart + maxDstSize;
    size_t remainingSize = srcSize;
    blockProperties_t blockProperties;
    memset(&blockProperties, 0, sizeof(blockProperties));

    /* Frame Header */
    {   size_t frameHeaderSize;
        if (srcSize < ZSTDv05_frameHeaderSize_min+ZSTDv05_blockHeaderSize) return ERROR(srcSize_wrong);
        frameHeaderSize = ZSTDv05_decodeFrameHeader_Part1(dctx, src, ZSTDv05_frameHeaderSize_min);
        if (ZSTDv05_isError(frameHeaderSize)) return frameHeaderSize;
        if (srcSize < frameHeaderSize+ZSTDv05_blockHeaderSize) return ERROR(srcSize_wrong);
        ip += frameHeaderSize; remainingSize -= frameHeaderSize;
        frameHeaderSize = ZSTDv05_decodeFrameHeader_Part2(dctx, src, frameHeaderSize);
        if (ZSTDv05_isError(frameHeaderSize)) return frameHeaderSize;
    }

    /* Loop on each block */
    while (1)
    {
        size_t decodedSize=0;
        size_t cBlockSize = ZSTDv05_getcBlockSize(ip, iend-ip, &blockProperties);
        if (ZSTDv05_isError(cBlockSize)) return cBlockSize;

        ip += ZSTDv05_blockHeaderSize;
        remainingSize -= ZSTDv05_blockHeaderSize;
        if (cBlockSize > remainingSize) return ERROR(srcSize_wrong);

        switch(blockProperties.blockType)
        {
        case bt_compressed:
            decodedSize = ZSTDv05_decompressBlock_internal(dctx, op, oend-op, ip, cBlockSize);
            break;
        case bt_raw :
            decodedSize = ZSTDv05_copyRawBlock(op, oend-op, ip, cBlockSize);
            break;
        case bt_rle :
            return ERROR(GENERIC);   /* not yet supported */
            break;
        case bt_end :
            /* end of frame */
            if (remainingSize) return ERROR(srcSize_wrong);
            break;
        default:
            return ERROR(GENERIC);   /* impossible */
        }
        if (cBlockSize == 0) break;   /* bt_end */

        if (ZSTDv05_isError(decodedSize)) return decodedSize;
        op += decodedSize;
        ip += cBlockSize;
        remainingSize -= cBlockSize;
    }

    return op-ostart;
}


size_t ZSTDv05_decompress_usingPreparedDCtx(ZSTDv05_DCtx* dctx, const ZSTDv05_DCtx* refDCtx,
                                         void* dst, size_t maxDstSize,
                                   const void* src, size_t srcSize)
{
    ZSTDv05_copyDCtx(dctx, refDCtx);
    ZSTDv05_checkContinuity(dctx, dst);
    return ZSTDv05_decompress_continueDCtx(dctx, dst, maxDstSize, src, srcSize);
}


size_t ZSTDv05_decompress_usingDict(ZSTDv05_DCtx* dctx,
                                 void* dst, size_t maxDstSize,
                                 const void* src, size_t srcSize,
                                 const void* dict, size_t dictSize)
{
    ZSTDv05_decompressBegin_usingDict(dctx, dict, dictSize);
    ZSTDv05_checkContinuity(dctx, dst);
    return ZSTDv05_decompress_continueDCtx(dctx, dst, maxDstSize, src, srcSize);
}


size_t ZSTDv05_decompressDCtx(ZSTDv05_DCtx* dctx, void* dst, size_t maxDstSize, const void* src, size_t srcSize)
{
    return ZSTDv05_decompress_usingDict(dctx, dst, maxDstSize, src, srcSize, NULL, 0);
}

size_t ZSTDv05_decompress(void* dst, size_t maxDstSize, const void* src, size_t srcSize)
{
#if defined(ZSTDv05_HEAPMODE) && (ZSTDv05_HEAPMODE==1)
    size_t regenSize;
    ZSTDv05_DCtx* dctx = ZSTDv05_createDCtx();
    if (dctx==NULL) return ERROR(memory_allocation);
    regenSize = ZSTDv05_decompressDCtx(dctx, dst, maxDstSize, src, srcSize);
    ZSTDv05_freeDCtx(dctx);
    return regenSize;
#else
    ZSTDv05_DCtx dctx;
    return ZSTDv05_decompressDCtx(&dctx, dst, maxDstSize, src, srcSize);
#endif
}

/* ZSTD_errorFrameSizeInfoLegacy() :
   assumes `cSize` and `dBound` are _not_ NULL */
static void ZSTD_errorFrameSizeInfoLegacy(size_t* cSize, unsigned long long* dBound, size_t ret)
{
    *cSize = ret;
    *dBound = ZSTD_CONTENTSIZE_ERROR;
}

void ZSTDv05_findFrameSizeInfoLegacy(const void *src, size_t srcSize, size_t* cSize, unsigned long long* dBound)
{
    const BYTE* ip = (const BYTE*)src;
    size_t remainingSize = srcSize;
    size_t nbBlocks = 0;
    blockProperties_t blockProperties;

    /* Frame Header */
    if (srcSize < ZSTDv05_frameHeaderSize_min) {
        ZSTD_errorFrameSizeInfoLegacy(cSize, dBound, ERROR(srcSize_wrong));
        return;
    }
    if (MEM_readLE32(src) != ZSTDv05_MAGICNUMBER) {
        ZSTD_errorFrameSizeInfoLegacy(cSize, dBound, ERROR(prefix_unknown));
        return;
    }
    ip += ZSTDv05_frameHeaderSize_min; remainingSize -= ZSTDv05_frameHeaderSize_min;

    /* Loop on each block */
    while (1)
    {
        size_t cBlockSize = ZSTDv05_getcBlockSize(ip, remainingSize, &blockProperties);
        if (ZSTDv05_isError(cBlockSize)) {
            ZSTD_errorFrameSizeInfoLegacy(cSize, dBound, cBlockSize);
            return;
        }

        ip += ZSTDv05_blockHeaderSize;
        remainingSize -= ZSTDv05_blockHeaderSize;
        if (cBlockSize > remainingSize) {
            ZSTD_errorFrameSizeInfoLegacy(cSize, dBound, ERROR(srcSize_wrong));
            return;
        }

        if (cBlockSize == 0) break;   /* bt_end */

        ip += cBlockSize;
        remainingSize -= cBlockSize;
        nbBlocks++;
    }

    *cSize = ip - (const BYTE*)src;
    *dBound = nbBlocks * BLOCKSIZE;
}

/* ******************************
*  Streaming Decompression API
********************************/
size_t ZSTDv05_nextSrcSizeToDecompress(ZSTDv05_DCtx* dctx)
{
    return dctx->expected;
}

size_t ZSTDv05_decompressContinue(ZSTDv05_DCtx* dctx, void* dst, size_t maxDstSize, const void* src, size_t srcSize)
{
    /* Sanity check */
    if (srcSize != dctx->expected) return ERROR(srcSize_wrong);
    ZSTDv05_checkContinuity(dctx, dst);

    /* Decompress : frame header; part 1 */
    switch (dctx->stage)
    {
    case ZSTDv05ds_getFrameHeaderSize :
        /* get frame header size */
        if (srcSize != ZSTDv05_frameHeaderSize_min) return ERROR(srcSize_wrong);   /* impossible */
        dctx->headerSize = ZSTDv05_decodeFrameHeader_Part1(dctx, src, ZSTDv05_frameHeaderSize_min);
        if (ZSTDv05_isError(dctx->headerSize)) return dctx->headerSize;
        memcpy(dctx->headerBuffer, src, ZSTDv05_frameHeaderSize_min);
        if (dctx->headerSize > ZSTDv05_frameHeaderSize_min) return ERROR(GENERIC); /* should never happen */
        dctx->expected = 0;   /* not necessary to copy more */
        /* fallthrough */
    case ZSTDv05ds_decodeFrameHeader:
        /* get frame header */
        {   size_t const result = ZSTDv05_decodeFrameHeader_Part2(dctx, dctx->headerBuffer, dctx->headerSize);
            if (ZSTDv05_isError(result)) return result;
            dctx->expected = ZSTDv05_blockHeaderSize;
            dctx->stage = ZSTDv05ds_decodeBlockHeader;
            return 0;
        }
    case ZSTDv05ds_decodeBlockHeader:
        {
            /* Decode block header */
            blockProperties_t bp;
            size_t blockSize = ZSTDv05_getcBlockSize(src, ZSTDv05_blockHeaderSize, &bp);
            if (ZSTDv05_isError(blockSize)) return blockSize;
            if (bp.blockType == bt_end) {
                dctx->expected = 0;
                dctx->stage = ZSTDv05ds_getFrameHeaderSize;
            }
            else {
                dctx->expected = blockSize;
                dctx->bType = bp.blockType;
                dctx->stage = ZSTDv05ds_decompressBlock;
            }
            return 0;
        }
    case ZSTDv05ds_decompressBlock:
        {
            /* Decompress : block content */
            size_t rSize;
            switch(dctx->bType)
            {
            case bt_compressed:
                rSize = ZSTDv05_decompressBlock_internal(dctx, dst, maxDstSize, src, srcSize);
                break;
            case bt_raw :
                rSize = ZSTDv05_copyRawBlock(dst, maxDstSize, src, srcSize);
                break;
            case bt_rle :
                return ERROR(GENERIC);   /* not yet handled */
                break;
            case bt_end :   /* should never happen (filtered at phase 1) */
                rSize = 0;
                break;
            default:
                return ERROR(GENERIC);   /* impossible */
            }
            dctx->stage = ZSTDv05ds_decodeBlockHeader;
            dctx->expected = ZSTDv05_blockHeaderSize;
            dctx->previousDstEnd = (char*)dst + rSize;
            return rSize;
        }
    default:
        return ERROR(GENERIC);   /* impossible */
    }
}


static void ZSTDv05_refDictContent(ZSTDv05_DCtx* dctx, const void* dict, size_t dictSize)
{
    dctx->dictEnd = dctx->previousDstEnd;
    dctx->vBase = (const char*)dict - ((const char*)(dctx->previousDstEnd) - (const char*)(dctx->base));
    dctx->base = dict;
    dctx->previousDstEnd = (const char*)dict + dictSize;
}

static size_t ZSTDv05_loadEntropy(ZSTDv05_DCtx* dctx, const void* dict, size_t dictSize)
{
    size_t hSize, offcodeHeaderSize, matchlengthHeaderSize, errorCode, litlengthHeaderSize;
    short offcodeNCount[MaxOff+1];
    unsigned offcodeMaxValue=MaxOff, offcodeLog;
    short matchlengthNCount[MaxML+1];
    unsigned matchlengthMaxValue = MaxML, matchlengthLog;
    short litlengthNCount[MaxLL+1];
    unsigned litlengthMaxValue = MaxLL, litlengthLog;

    hSize = HUFv05_readDTableX4(dctx->hufTableX4, dict, dictSize);
    if (HUFv05_isError(hSize)) return ERROR(dictionary_corrupted);
    dict = (const char*)dict + hSize;
    dictSize -= hSize;

    offcodeHeaderSize = FSEv05_readNCount(offcodeNCount, &offcodeMaxValue, &offcodeLog, dict, dictSize);
    if (FSEv05_isError(offcodeHeaderSize)) return ERROR(dictionary_corrupted);
    if (offcodeLog > OffFSEv05Log) return ERROR(dictionary_corrupted);
    errorCode = FSEv05_buildDTable(dctx->OffTable, offcodeNCount, offcodeMaxValue, offcodeLog);
    if (FSEv05_isError(errorCode)) return ERROR(dictionary_corrupted);
    dict = (const char*)dict + offcodeHeaderSize;
    dictSize -= offcodeHeaderSize;

    matchlengthHeaderSize = FSEv05_readNCount(matchlengthNCount, &matchlengthMaxValue, &matchlengthLog, dict, dictSize);
    if (FSEv05_isError(matchlengthHeaderSize)) return ERROR(dictionary_corrupted);
    if (matchlengthLog > MLFSEv05Log) return ERROR(dictionary_corrupted);
    errorCode = FSEv05_buildDTable(dctx->MLTable, matchlengthNCount, matchlengthMaxValue, matchlengthLog);
    if (FSEv05_isError(errorCode)) return ERROR(dictionary_corrupted);
    dict = (const char*)dict + matchlengthHeaderSize;
    dictSize -= matchlengthHeaderSize;

    litlengthHeaderSize = FSEv05_readNCount(litlengthNCount, &litlengthMaxValue, &litlengthLog, dict, dictSize);
    if (litlengthLog > LLFSEv05Log) return ERROR(dictionary_corrupted);
    if (FSEv05_isError(litlengthHeaderSize)) return ERROR(dictionary_corrupted);
    errorCode = FSEv05_buildDTable(dctx->LLTable, litlengthNCount, litlengthMaxValue, litlengthLog);
    if (FSEv05_isError(errorCode)) return ERROR(dictionary_corrupted);

    dctx->flagStaticTables = 1;
    return hSize + offcodeHeaderSize + matchlengthHeaderSize + litlengthHeaderSize;
}

static size_t ZSTDv05_decompress_insertDictionary(ZSTDv05_DCtx* dctx, const void* dict, size_t dictSize)
{
    size_t eSize;
    U32 magic = MEM_readLE32(dict);
    if (magic != ZSTDv05_DICT_MAGIC) {
        /* pure content mode */
        ZSTDv05_refDictContent(dctx, dict, dictSize);
        return 0;
    }
    /* load entropy tables */
    dict = (const char*)dict + 4;
    dictSize -= 4;
    eSize = ZSTDv05_loadEntropy(dctx, dict, dictSize);
    if (ZSTDv05_isError(eSize)) return ERROR(dictionary_corrupted);

    /* reference dictionary content */
    dict = (const char*)dict + eSize;
    dictSize -= eSize;
    ZSTDv05_refDictContent(dctx, dict, dictSize);

    return 0;
}


size_t ZSTDv05_decompressBegin_usingDict(ZSTDv05_DCtx* dctx, const void* dict, size_t dictSize)
{
    size_t errorCode;
    errorCode = ZSTDv05_decompressBegin(dctx);
    if (ZSTDv05_isError(errorCode)) return errorCode;

    if (dict && dictSize) {
        errorCode = ZSTDv05_decompress_insertDictionary(dctx, dict, dictSize);
        if (ZSTDv05_isError(errorCode)) return ERROR(dictionary_corrupted);
    }

    return 0;
}

/*
    Buffered version of Zstd compression library
    Copyright (C) 2015-2016, Yann Collet.

    BSD 2-Clause License (https://opensource.org/licenses/bsd-license.php)

    Redistribution and use in source and binary forms, with or without
    modification, are permitted provided that the following conditions are
    met:
    * Redistributions of source code must retain the above copyright
    notice, this list of conditions and the following disclaimer.
    * Redistributions in binary form must reproduce the above
    copyright notice, this list of conditions and the following disclaimer
    in the documentation and/or other materials provided with the
    distribution.
    THIS SOFTWARE IS PROVIDED BY THE COPYRIGHT HOLDERS AND CONTRIBUTORS
    "AS IS" AND ANY EXPRESS OR IMPLIED WARRANTIES, INCLUDING, BUT NOT
    LIMITED TO, THE IMPLIED WARRANTIES OF MERCHANTABILITY AND FITNESS FOR
    A PARTICULAR PURPOSE ARE DISCLAIMED. IN NO EVENT SHALL THE COPYRIGHT
    OWNER OR CONTRIBUTORS BE LIABLE FOR ANY DIRECT, INDIRECT, INCIDENTAL,
    SPECIAL, EXEMPLARY, OR CONSEQUENTIAL DAMAGES (INCLUDING, BUT NOT
    LIMITED TO, PROCUREMENT OF SUBSTITUTE GOODS OR SERVICES; LOSS OF USE,
    DATA, OR PROFITS; OR BUSINESS INTERRUPTION) HOWEVER CAUSED AND ON ANY
    THEORY OF LIABILITY, WHETHER IN CONTRACT, STRICT LIABILITY, OR TORT
    (INCLUDING NEGLIGENCE OR OTHERWISE) ARISING IN ANY WAY OUT OF THE USE
    OF THIS SOFTWARE, EVEN IF ADVISED OF THE POSSIBILITY OF SUCH DAMAGE.

    You can contact the author at :
    - zstd source repository : https://github.com/Cyan4973/zstd
    - ztsd public forum : https://groups.google.com/forum/#!forum/lz4c
*/

/* The objects defined into this file should be considered experimental.
 * They are not labelled stable, as their prototype may change in the future.
 * You can use them for tests, provide feedback, or if you can endure risk of future changes.
 */



/* *************************************
*  Constants
***************************************/
static size_t ZBUFFv05_blockHeaderSize = 3;



/* *** Compression *** */

static size_t ZBUFFv05_limitCopy(void* dst, size_t maxDstSize, const void* src, size_t srcSize)
{
    size_t length = MIN(maxDstSize, srcSize);
    if (length > 0) {
        memcpy(dst, src, length);
    }
    return length;
}




/** ************************************************
*  Streaming decompression
*
*  A ZBUFFv05_DCtx object is required to track streaming operation.
*  Use ZBUFFv05_createDCtx() and ZBUFFv05_freeDCtx() to create/release resources.
*  Use ZBUFFv05_decompressInit() to start a new decompression operation.
*  ZBUFFv05_DCtx objects can be reused multiple times.
*
*  Use ZBUFFv05_decompressContinue() repetitively to consume your input.
*  *srcSizePtr and *maxDstSizePtr can be any size.
*  The function will report how many bytes were read or written by modifying *srcSizePtr and *maxDstSizePtr.
*  Note that it may not consume the entire input, in which case it's up to the caller to call again the function with remaining input.
*  The content of dst will be overwritten (up to *maxDstSizePtr) at each function call, so save its content if it matters or change dst .
*  return : a hint to preferred nb of bytes to use as input for next function call (it's only a hint, to improve latency)
*            or 0 when a frame is completely decoded
*            or an error code, which can be tested using ZBUFFv05_isError().
*
*  Hint : recommended buffer sizes (not compulsory)
*  output : 128 KB block size is the internal unit, it ensures it's always possible to write a full block when it's decoded.
*  input : just follow indications from ZBUFFv05_decompressContinue() to minimize latency. It should always be <= 128 KB + 3 .
* **************************************************/

typedef enum { ZBUFFv05ds_init, ZBUFFv05ds_readHeader, ZBUFFv05ds_loadHeader, ZBUFFv05ds_decodeHeader,
               ZBUFFv05ds_read, ZBUFFv05ds_load, ZBUFFv05ds_flush } ZBUFFv05_dStage;

/* *** Resource management *** */

#define ZSTDv05_frameHeaderSize_max 5   /* too magical, should come from reference */
struct ZBUFFv05_DCtx_s {
    ZSTDv05_DCtx* zc;
    ZSTDv05_parameters params;
    char* inBuff;
    size_t inBuffSize;
    size_t inPos;
    char* outBuff;
    size_t outBuffSize;
    size_t outStart;
    size_t outEnd;
    size_t hPos;
    ZBUFFv05_dStage stage;
    unsigned char headerBuffer[ZSTDv05_frameHeaderSize_max];
};   /* typedef'd to ZBUFFv05_DCtx within "zstd_buffered.h" */


ZBUFFv05_DCtx* ZBUFFv05_createDCtx(void)
{
    ZBUFFv05_DCtx* zbc = (ZBUFFv05_DCtx*)malloc(sizeof(ZBUFFv05_DCtx));
    if (zbc==NULL) return NULL;
    memset(zbc, 0, sizeof(*zbc));
    zbc->zc = ZSTDv05_createDCtx();
    zbc->stage = ZBUFFv05ds_init;
    return zbc;
}

size_t ZBUFFv05_freeDCtx(ZBUFFv05_DCtx* zbc)
{
    if (zbc==NULL) return 0;   /* support free on null */
    ZSTDv05_freeDCtx(zbc->zc);
    free(zbc->inBuff);
    free(zbc->outBuff);
    free(zbc);
    return 0;
}


/* *** Initialization *** */

size_t ZBUFFv05_decompressInitDictionary(ZBUFFv05_DCtx* zbc, const void* dict, size_t dictSize)
{
    zbc->stage = ZBUFFv05ds_readHeader;
    zbc->hPos = zbc->inPos = zbc->outStart = zbc->outEnd = 0;
    return ZSTDv05_decompressBegin_usingDict(zbc->zc, dict, dictSize);
}

size_t ZBUFFv05_decompressInit(ZBUFFv05_DCtx* zbc)
{
    return ZBUFFv05_decompressInitDictionary(zbc, NULL, 0);
}


/* *** Decompression *** */

size_t ZBUFFv05_decompressContinue(ZBUFFv05_DCtx* zbc, void* dst, size_t* maxDstSizePtr, const void* src, size_t* srcSizePtr)
{
    const char* const istart = (const char*)src;
    const char* ip = istart;
    const char* const iend = istart + *srcSizePtr;
    char* const ostart = (char*)dst;
    char* op = ostart;
    char* const oend = ostart + *maxDstSizePtr;
    U32 notDone = 1;

    while (notDone) {
        switch(zbc->stage)
        {
        case ZBUFFv05ds_init :
            return ERROR(init_missing);

        case ZBUFFv05ds_readHeader :
            /* read header from src */
            {
                size_t headerSize = ZSTDv05_getFrameParams(&(zbc->params), src, *srcSizePtr);
                if (ZSTDv05_isError(headerSize)) return headerSize;
                if (headerSize) {
                    /* not enough input to decode header : tell how many bytes would be necessary */
                    memcpy(zbc->headerBuffer+zbc->hPos, src, *srcSizePtr);
                    zbc->hPos += *srcSizePtr;
                    *maxDstSizePtr = 0;
                    zbc->stage = ZBUFFv05ds_loadHeader;
                    return headerSize - zbc->hPos;
                }
                zbc->stage = ZBUFFv05ds_decodeHeader;
                break;
            }
	    /* fall-through */
        case ZBUFFv05ds_loadHeader:
            /* complete header from src */
            {
                size_t headerSize = ZBUFFv05_limitCopy(
                    zbc->headerBuffer + zbc->hPos, ZSTDv05_frameHeaderSize_max - zbc->hPos,
                    src, *srcSizePtr);
                zbc->hPos += headerSize;
                ip += headerSize;
                headerSize = ZSTDv05_getFrameParams(&(zbc->params), zbc->headerBuffer, zbc->hPos);
                if (ZSTDv05_isError(headerSize)) return headerSize;
                if (headerSize) {
                    /* not enough input to decode header : tell how many bytes would be necessary */
                    *maxDstSizePtr = 0;
                    return headerSize - zbc->hPos;
                }
                /* zbc->stage = ZBUFFv05ds_decodeHeader; break; */   /* useless : stage follows */
            }
	    /* fall-through */
        case ZBUFFv05ds_decodeHeader:
                /* apply header to create / resize buffers */
                {
                    size_t neededOutSize = (size_t)1 << zbc->params.windowLog;
                    size_t neededInSize = BLOCKSIZE;   /* a block is never > BLOCKSIZE */
                    if (zbc->inBuffSize < neededInSize) {
                        free(zbc->inBuff);
                        zbc->inBuffSize = neededInSize;
                        zbc->inBuff = (char*)malloc(neededInSize);
                        if (zbc->inBuff == NULL) return ERROR(memory_allocation);
                    }
                    if (zbc->outBuffSize < neededOutSize) {
                        free(zbc->outBuff);
                        zbc->outBuffSize = neededOutSize;
                        zbc->outBuff = (char*)malloc(neededOutSize);
                        if (zbc->outBuff == NULL) return ERROR(memory_allocation);
                }   }
                if (zbc->hPos) {
                    /* some data already loaded into headerBuffer : transfer into inBuff */
                    memcpy(zbc->inBuff, zbc->headerBuffer, zbc->hPos);
                    zbc->inPos = zbc->hPos;
                    zbc->hPos = 0;
                    zbc->stage = ZBUFFv05ds_load;
                    break;
                }
                zbc->stage = ZBUFFv05ds_read;
		/* fall-through */
        case ZBUFFv05ds_read:
            {
                size_t neededInSize = ZSTDv05_nextSrcSizeToDecompress(zbc->zc);
                if (neededInSize==0) {  /* end of frame */
                    zbc->stage = ZBUFFv05ds_init;
                    notDone = 0;
                    break;
                }
                if ((size_t)(iend-ip) >= neededInSize) {
                    /* directly decode from src */
                    size_t decodedSize = ZSTDv05_decompressContinue(zbc->zc,
                        zbc->outBuff + zbc->outStart, zbc->outBuffSize - zbc->outStart,
                        ip, neededInSize);
                    if (ZSTDv05_isError(decodedSize)) return decodedSize;
                    ip += neededInSize;
                    if (!decodedSize) break;   /* this was just a header */
                    zbc->outEnd = zbc->outStart +  decodedSize;
                    zbc->stage = ZBUFFv05ds_flush;
                    break;
                }
                if (ip==iend) { notDone = 0; break; }   /* no more input */
                zbc->stage = ZBUFFv05ds_load;
            }
	    /* fall-through */
        case ZBUFFv05ds_load:
            {
                size_t neededInSize = ZSTDv05_nextSrcSizeToDecompress(zbc->zc);
                size_t toLoad = neededInSize - zbc->inPos;   /* should always be <= remaining space within inBuff */
                size_t loadedSize;
                if (toLoad > zbc->inBuffSize - zbc->inPos) return ERROR(corruption_detected);   /* should never happen */
                loadedSize = ZBUFFv05_limitCopy(zbc->inBuff + zbc->inPos, toLoad, ip, iend-ip);
                ip += loadedSize;
                zbc->inPos += loadedSize;
                if (loadedSize < toLoad) { notDone = 0; break; }   /* not enough input, wait for more */
                {
                    size_t decodedSize = ZSTDv05_decompressContinue(zbc->zc,
                        zbc->outBuff + zbc->outStart, zbc->outBuffSize - zbc->outStart,
                        zbc->inBuff, neededInSize);
                    if (ZSTDv05_isError(decodedSize)) return decodedSize;
                    zbc->inPos = 0;   /* input is consumed */
                    if (!decodedSize) { zbc->stage = ZBUFFv05ds_read; break; }   /* this was just a header */
                    zbc->outEnd = zbc->outStart +  decodedSize;
                    zbc->stage = ZBUFFv05ds_flush;
                    /* break; */  /* ZBUFFv05ds_flush follows */
                }
	    }
	    /* fall-through */
        case ZBUFFv05ds_flush:
            {
                size_t toFlushSize = zbc->outEnd - zbc->outStart;
                size_t flushedSize = ZBUFFv05_limitCopy(op, oend-op, zbc->outBuff + zbc->outStart, toFlushSize);
                op += flushedSize;
                zbc->outStart += flushedSize;
                if (flushedSize == toFlushSize) {
                    zbc->stage = ZBUFFv05ds_read;
                    if (zbc->outStart + BLOCKSIZE > zbc->outBuffSize)
                        zbc->outStart = zbc->outEnd = 0;
                    break;
                }
                /* cannot flush everything */
                notDone = 0;
                break;
            }
        default: return ERROR(GENERIC);   /* impossible */
    }   }

    *srcSizePtr = ip-istart;
    *maxDstSizePtr = op-ostart;

    {   size_t nextSrcSizeHint = ZSTDv05_nextSrcSizeToDecompress(zbc->zc);
        if (nextSrcSizeHint > ZBUFFv05_blockHeaderSize) nextSrcSizeHint+= ZBUFFv05_blockHeaderSize;   /* get next block header too */
        nextSrcSizeHint -= zbc->inPos;   /* already loaded*/
        return nextSrcSizeHint;
    }
}



/* *************************************
*  Tool functions
***************************************/
unsigned ZBUFFv05_isError(size_t errorCode) { return ERR_isError(errorCode); }
const char* ZBUFFv05_getErrorName(size_t errorCode) { return ERR_getErrorName(errorCode); }

size_t ZBUFFv05_recommendedDInSize(void)  { return BLOCKSIZE + ZBUFFv05_blockHeaderSize /* block header size*/ ; }
size_t ZBUFFv05_recommendedDOutSize(void) { return BLOCKSIZE; }<|MERGE_RESOLUTION|>--- conflicted
+++ resolved
@@ -106,27 +106,6 @@
 /*-**************************************************************
 *  Memory I/O
 *****************************************************************/
-<<<<<<< HEAD
-/* MEM_FORCE_MEMORY_ACCESS :
- * By default, access to unaligned memory is controlled by `memcpy()`, which is safe and portable.
- * Unfortunately, on some target/compiler combinations, the generated assembly is sub-optimal.
- * The below switch allow to select different access method for improved performance.
- * Method 0 (default) : use `memcpy()`. Safe and portable.
- * Method 1 : `__packed` statement. It depends on compiler extension (ie, not portable).
- *            This method is safe if your compiler supports it, and *generally* as fast or faster than `memcpy`.
- * Method 2 : direct access. This method is portable but violate C standard.
- *            It can generate buggy code on targets depending on alignment.
- *            In some circumstances, it's the only known way to get the most performance (ie GCC + ARMv6)
- * See https://fastcompression.blogspot.fr/2015/08/accessing-unaligned-memory.html for details.
- * Prefer these methods in priority order (0 > 1 > 2)
- */
-#ifndef MEM_FORCE_MEMORY_ACCESS   /* can be defined externally, on command line for example */
-#  if defined(__INTEL_COMPILER) || defined(__GNUC__) || defined(__ICCARM__)
-#    define MEM_FORCE_MEMORY_ACCESS 1
-#  endif
-#endif
-=======
->>>>>>> 728e73eb
 
 MEM_STATIC unsigned MEM_32bits(void) { return sizeof(void*)==4; }
 MEM_STATIC unsigned MEM_64bits(void) { return sizeof(void*)==8; }
