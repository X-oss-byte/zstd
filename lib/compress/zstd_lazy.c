--- conflicted
+++ resolved
@@ -1672,11 +1672,7 @@
         /* store sequence */
 _storeSequence:
         {   size_t const litLength = (size_t)(start - anchor);
-<<<<<<< HEAD
-            ZSTD_storeSeq(seqStore, litLength, anchor, iend, (U32)offset, matchLength);
-=======
             ZSTD_storeSeq(seqStore, litLength, anchor, iend, (U32)offcode, matchLength);
->>>>>>> ad7c9fc1
             anchor = ip = start + matchLength;
         }
 
@@ -1692,13 +1688,8 @@
                    && (MEM_read32(repMatch) == MEM_read32(ip)) ) {
                     const BYTE* const repEnd2 = repIndex < prefixLowestIndex ? dictEnd : iend;
                     matchLength = ZSTD_count_2segments(ip+4, repMatch+4, iend, repEnd2, prefixLowest) + 4;
-<<<<<<< HEAD
-                    offset = offset_2; offset_2 = offset_1; offset_1 = (U32)offset;   /* swap offset_2 <=> offset_1 */
-                    ZSTD_storeSeq(seqStore, 0, anchor, iend, 0, matchLength);
-=======
                     offcode = offset_2; offset_2 = offset_1; offset_1 = (U32)offcode;   /* swap offset_2 <=> offset_1 */
                     ZSTD_storeSeq(seqStore, 0, anchor, iend, STORE_REPCODE_1, matchLength);
->>>>>>> ad7c9fc1
                     ip += matchLength;
                     anchor = ip;
                     continue;
@@ -1712,13 +1703,8 @@
                  && (MEM_read32(ip) == MEM_read32(ip - offset_2)) ) {
                 /* store sequence */
                 matchLength = ZSTD_count(ip+4, ip+4-offset_2, iend) + 4;
-<<<<<<< HEAD
-                offset = offset_2; offset_2 = offset_1; offset_1 = (U32)offset; /* swap repcodes */
-                ZSTD_storeSeq(seqStore, 0, anchor, iend, 0, matchLength);
-=======
                 offcode = offset_2; offset_2 = offset_1; offset_1 = (U32)offcode; /* swap repcodes */
                 ZSTD_storeSeq(seqStore, 0, anchor, iend, STORE_REPCODE_1, matchLength);
->>>>>>> ad7c9fc1
                 ip += matchLength;
                 anchor = ip;
                 continue;   /* faster when present ... (?) */
@@ -2028,11 +2014,7 @@
         /* store sequence */
 _storeSequence:
         {   size_t const litLength = (size_t)(start - anchor);
-<<<<<<< HEAD
-            ZSTD_storeSeq(seqStore, litLength, anchor, iend, (U32)offset, matchLength);
-=======
             ZSTD_storeSeq(seqStore, litLength, anchor, iend, (U32)offcode, matchLength);
->>>>>>> ad7c9fc1
             anchor = ip = start + matchLength;
         }
 
@@ -2049,13 +2031,8 @@
                 /* repcode detected we should take it */
                 const BYTE* const repEnd = repIndex < dictLimit ? dictEnd : iend;
                 matchLength = ZSTD_count_2segments(ip+4, repMatch+4, iend, repEnd, prefixStart) + 4;
-<<<<<<< HEAD
-                offset = offset_2; offset_2 = offset_1; offset_1 = (U32)offset;   /* swap offset history */
-                ZSTD_storeSeq(seqStore, 0, anchor, iend, 0, matchLength);
-=======
                 offcode = offset_2; offset_2 = offset_1; offset_1 = (U32)offcode;   /* swap offset history */
                 ZSTD_storeSeq(seqStore, 0, anchor, iend, STORE_REPCODE_1, matchLength);
->>>>>>> ad7c9fc1
                 ip += matchLength;
                 anchor = ip;
                 continue;   /* faster when present ... (?) */
