/*
 * Copyright (c) 2016-present, Yann Collet, Facebook, Inc.
 * All rights reserved.
 *
 * This source code is licensed under both the BSD-style license (found in the
 * LICENSE file in the root directory of this source tree) and the GPLv2 (found
 * in the COPYING file in the root directory of this source tree).
 * You may select, at your option, one of the above-listed licenses.
 */


/*-*************************************
*  Tuning parameters
***************************************/
#ifndef ZSTD_CLEVEL_DEFAULT
#  define ZSTD_CLEVEL_DEFAULT 3
#endif


/*-*************************************
*  Dependencies
***************************************/
#include <string.h>         /* memset */
#include "cpu.h"
#include "mem.h"
#define FSE_STATIC_LINKING_ONLY   /* FSE_encodeSymbol */
#include "fse.h"
#define HUF_STATIC_LINKING_ONLY
#include "huf.h"
#include "zstd_compress_internal.h"
#include "zstd_fast.h"
#include "zstd_double_fast.h"
#include "zstd_lazy.h"
#include "zstd_opt.h"
#include "zstd_ldm.h"


/*-*************************************
*  Helper functions
***************************************/
size_t ZSTD_compressBound(size_t srcSize) {
    return ZSTD_COMPRESSBOUND(srcSize);
}


/*-*************************************
*  Context memory management
***************************************/
struct ZSTD_CDict_s {
    void* dictBuffer;
    const void* dictContent;
    size_t dictContentSize;
    void* workspace;
    size_t workspaceSize;
    ZSTD_matchState_t matchState;
    ZSTD_compressedBlockState_t cBlockState;
    ZSTD_compressionParameters cParams;
    ZSTD_customMem customMem;
    U32 dictID;
};  /* typedef'd to ZSTD_CDict within "zstd.h" */

ZSTD_CCtx* ZSTD_createCCtx(void)
{
    return ZSTD_createCCtx_advanced(ZSTD_defaultCMem);
}

static void ZSTD_initCCtx(ZSTD_CCtx* cctx, ZSTD_customMem memManager)
{
    assert(cctx != NULL);
    memset(cctx, 0, sizeof(*cctx));
    cctx->customMem = memManager;
    cctx->bmi2 = ZSTD_cpuid_bmi2(ZSTD_cpuid());
    {   size_t const err = ZSTD_CCtx_resetParameters(cctx);
        assert(!ZSTD_isError(err));
        (void)err;
    }
}

ZSTD_CCtx* ZSTD_createCCtx_advanced(ZSTD_customMem customMem)
{
    ZSTD_STATIC_ASSERT(zcss_init==0);
    ZSTD_STATIC_ASSERT(ZSTD_CONTENTSIZE_UNKNOWN==(0ULL - 1));
    if (!customMem.customAlloc ^ !customMem.customFree) return NULL;
    {   ZSTD_CCtx* const cctx = (ZSTD_CCtx*)ZSTD_malloc(sizeof(ZSTD_CCtx), customMem);
        if (!cctx) return NULL;
        ZSTD_initCCtx(cctx, customMem);
        return cctx;
    }
}

ZSTD_CCtx* ZSTD_initStaticCCtx(void *workspace, size_t workspaceSize)
{
    ZSTD_CCtx* const cctx = (ZSTD_CCtx*) workspace;
    if (workspaceSize <= sizeof(ZSTD_CCtx)) return NULL;  /* minimum size */
    if ((size_t)workspace & 7) return NULL;  /* must be 8-aligned */
    memset(workspace, 0, workspaceSize);   /* may be a bit generous, could memset be smaller ? */
    cctx->staticSize = workspaceSize;
    cctx->workSpace = (void*)(cctx+1);
    cctx->workSpaceSize = workspaceSize - sizeof(ZSTD_CCtx);

    /* statically sized space. entropyWorkspace never moves (but prev/next block swap places) */
    if (cctx->workSpaceSize < HUF_WORKSPACE_SIZE + 2 * sizeof(ZSTD_compressedBlockState_t)) return NULL;
    assert(((size_t)cctx->workSpace & (sizeof(void*)-1)) == 0);   /* ensure correct alignment */
    cctx->blockState.prevCBlock = (ZSTD_compressedBlockState_t*)cctx->workSpace;
    cctx->blockState.nextCBlock = cctx->blockState.prevCBlock + 1;
    {
        void* const ptr = cctx->blockState.nextCBlock + 1;
        cctx->entropyWorkspace = (U32*)ptr;
    }
    cctx->bmi2 = ZSTD_cpuid_bmi2(ZSTD_cpuid());
    return cctx;
}

static void ZSTD_freeCCtxContent(ZSTD_CCtx* cctx)
{
    assert(cctx != NULL);
    assert(cctx->staticSize == 0);
    ZSTD_free(cctx->workSpace, cctx->customMem); cctx->workSpace = NULL;
    ZSTD_freeCDict(cctx->cdictLocal); cctx->cdictLocal = NULL;
#ifdef ZSTD_MULTITHREAD
    ZSTDMT_freeCCtx(cctx->mtctx); cctx->mtctx = NULL;
#endif
}

size_t ZSTD_freeCCtx(ZSTD_CCtx* cctx)
{
    if (cctx==NULL) return 0;   /* support free on NULL */
    if (cctx->staticSize) return ERROR(memory_allocation);   /* not compatible with static CCtx */
    ZSTD_freeCCtxContent(cctx);
    ZSTD_free(cctx, cctx->customMem);
    return 0;
}


static size_t ZSTD_sizeof_mtctx(const ZSTD_CCtx* cctx)
{
#ifdef ZSTD_MULTITHREAD
    return ZSTDMT_sizeof_CCtx(cctx->mtctx);
#else
    (void) cctx;
    return 0;
#endif
}


size_t ZSTD_sizeof_CCtx(const ZSTD_CCtx* cctx)
{
    if (cctx==NULL) return 0;   /* support sizeof on NULL */
    return sizeof(*cctx) + cctx->workSpaceSize
           + ZSTD_sizeof_CDict(cctx->cdictLocal)
           + ZSTD_sizeof_mtctx(cctx);
}

size_t ZSTD_sizeof_CStream(const ZSTD_CStream* zcs)
{
    return ZSTD_sizeof_CCtx(zcs);  /* same object */
}

/* private API call, for dictBuilder only */
const seqStore_t* ZSTD_getSeqStore(const ZSTD_CCtx* ctx) { return &(ctx->seqStore); }

ZSTD_compressionParameters ZSTD_getCParamsFromCCtxParams(
        const ZSTD_CCtx_params* CCtxParams, U64 srcSizeHint, size_t dictSize)
{
    ZSTD_compressionParameters cParams = ZSTD_getCParams(CCtxParams->compressionLevel, srcSizeHint, dictSize);
    if (CCtxParams->ldmParams.enableLdm) cParams.windowLog = ZSTD_LDM_DEFAULT_WINDOW_LOG;
    if (CCtxParams->cParams.windowLog) cParams.windowLog = CCtxParams->cParams.windowLog;
    if (CCtxParams->cParams.hashLog) cParams.hashLog = CCtxParams->cParams.hashLog;
    if (CCtxParams->cParams.chainLog) cParams.chainLog = CCtxParams->cParams.chainLog;
    if (CCtxParams->cParams.searchLog) cParams.searchLog = CCtxParams->cParams.searchLog;
    if (CCtxParams->cParams.searchLength) cParams.searchLength = CCtxParams->cParams.searchLength;
    if (CCtxParams->cParams.targetLength) cParams.targetLength = CCtxParams->cParams.targetLength;
    if (CCtxParams->cParams.strategy) cParams.strategy = CCtxParams->cParams.strategy;
    return cParams;
}

static ZSTD_CCtx_params ZSTD_makeCCtxParamsFromCParams(
        ZSTD_compressionParameters cParams)
{
    ZSTD_CCtx_params cctxParams;
    memset(&cctxParams, 0, sizeof(cctxParams));
    cctxParams.cParams = cParams;
    cctxParams.compressionLevel = ZSTD_CLEVEL_DEFAULT;  /* should not matter, as all cParams are presumed properly defined */
    assert(!ZSTD_checkCParams(cParams));
    cctxParams.fParams.contentSizeFlag = 1;
    return cctxParams;
}

static ZSTD_CCtx_params* ZSTD_createCCtxParams_advanced(
        ZSTD_customMem customMem)
{
    ZSTD_CCtx_params* params;
    if (!customMem.customAlloc ^ !customMem.customFree) return NULL;
    params = (ZSTD_CCtx_params*)ZSTD_calloc(
            sizeof(ZSTD_CCtx_params), customMem);
    if (!params) { return NULL; }
    params->customMem = customMem;
    params->compressionLevel = ZSTD_CLEVEL_DEFAULT;
    params->fParams.contentSizeFlag = 1;
    return params;
}

ZSTD_CCtx_params* ZSTD_createCCtxParams(void)
{
    return ZSTD_createCCtxParams_advanced(ZSTD_defaultCMem);
}

size_t ZSTD_freeCCtxParams(ZSTD_CCtx_params* params)
{
    if (params == NULL) { return 0; }
    ZSTD_free(params, params->customMem);
    return 0;
}

size_t ZSTD_CCtxParams_reset(ZSTD_CCtx_params* params)
{
    return ZSTD_CCtxParams_init(params, ZSTD_CLEVEL_DEFAULT);
}

size_t ZSTD_CCtxParams_init(ZSTD_CCtx_params* cctxParams, int compressionLevel) {
    if (!cctxParams) { return ERROR(GENERIC); }
    memset(cctxParams, 0, sizeof(*cctxParams));
    cctxParams->compressionLevel = compressionLevel;
    cctxParams->fParams.contentSizeFlag = 1;
    return 0;
}

size_t ZSTD_CCtxParams_init_advanced(ZSTD_CCtx_params* cctxParams, ZSTD_parameters params)
{
    if (!cctxParams) { return ERROR(GENERIC); }
    CHECK_F( ZSTD_checkCParams(params.cParams) );
    memset(cctxParams, 0, sizeof(*cctxParams));
    cctxParams->cParams = params.cParams;
    cctxParams->fParams = params.fParams;
    cctxParams->compressionLevel = ZSTD_CLEVEL_DEFAULT;   /* should not matter, as all cParams are presumed properly defined */
    assert(!ZSTD_checkCParams(params.cParams));
    return 0;
}

/* ZSTD_assignParamsToCCtxParams() :
 * params is presumed valid at this stage */
static ZSTD_CCtx_params ZSTD_assignParamsToCCtxParams(
        ZSTD_CCtx_params cctxParams, ZSTD_parameters params)
{
    ZSTD_CCtx_params ret = cctxParams;
    ret.cParams = params.cParams;
    ret.fParams = params.fParams;
    ret.compressionLevel = ZSTD_CLEVEL_DEFAULT;   /* should not matter, as all cParams are presumed properly defined */
    assert(!ZSTD_checkCParams(params.cParams));
    return ret;
}

#define CLAMPCHECK(val,min,max) {            \
    if (((val)<(min)) | ((val)>(max))) {     \
        return ERROR(parameter_outOfBound);  \
}   }


static int ZSTD_isUpdateAuthorized(ZSTD_cParameter param)
{
    switch(param)
    {
    case ZSTD_p_compressionLevel:
    case ZSTD_p_hashLog:
    case ZSTD_p_chainLog:
    case ZSTD_p_searchLog:
    case ZSTD_p_minMatch:
    case ZSTD_p_targetLength:
    case ZSTD_p_compressionStrategy:
        return 1;

    case ZSTD_p_format:
    case ZSTD_p_windowLog:
    case ZSTD_p_contentSizeFlag:
    case ZSTD_p_checksumFlag:
    case ZSTD_p_dictIDFlag:
    case ZSTD_p_forceMaxWindow :
    case ZSTD_p_nbWorkers:
    case ZSTD_p_jobSize:
    case ZSTD_p_overlapSizeLog:
    case ZSTD_p_enableLongDistanceMatching:
    case ZSTD_p_ldmHashLog:
    case ZSTD_p_ldmMinMatch:
    case ZSTD_p_ldmBucketSizeLog:
    case ZSTD_p_ldmHashEveryLog:
    default:
        return 0;
    }
}

size_t ZSTD_CCtx_setParameter(ZSTD_CCtx* cctx, ZSTD_cParameter param, unsigned value)
{
    DEBUGLOG(4, "ZSTD_CCtx_setParameter (%u, %u)", (U32)param, value);
    if (cctx->streamStage != zcss_init) {
        if (ZSTD_isUpdateAuthorized(param)) {
            cctx->cParamsChanged = 1;
        } else {
            return ERROR(stage_wrong);
    }   }

    switch(param)
    {
    case ZSTD_p_format :
        return ZSTD_CCtxParam_setParameter(&cctx->requestedParams, param, value);

    case ZSTD_p_compressionLevel:
        if (cctx->cdict) return ERROR(stage_wrong);
        return ZSTD_CCtxParam_setParameter(&cctx->requestedParams, param, value);

    case ZSTD_p_windowLog:
    case ZSTD_p_hashLog:
    case ZSTD_p_chainLog:
    case ZSTD_p_searchLog:
    case ZSTD_p_minMatch:
    case ZSTD_p_targetLength:
    case ZSTD_p_compressionStrategy:
        if (cctx->cdict) return ERROR(stage_wrong);
        return ZSTD_CCtxParam_setParameter(&cctx->requestedParams, param, value);

    case ZSTD_p_contentSizeFlag:
    case ZSTD_p_checksumFlag:
    case ZSTD_p_dictIDFlag:
        return ZSTD_CCtxParam_setParameter(&cctx->requestedParams, param, value);

    case ZSTD_p_forceMaxWindow :  /* Force back-references to remain < windowSize,
                                   * even when referencing into Dictionary content.
                                   * default : 0 when using a CDict, 1 when using a Prefix */
        return ZSTD_CCtxParam_setParameter(&cctx->requestedParams, param, value);

    case ZSTD_p_nbWorkers:
        if ((value>0) && cctx->staticSize) {
            return ERROR(parameter_unsupported);  /* MT not compatible with static alloc */
        }
        return ZSTD_CCtxParam_setParameter(&cctx->requestedParams, param, value);

    case ZSTD_p_jobSize:
    case ZSTD_p_overlapSizeLog:
        return ZSTD_CCtxParam_setParameter(&cctx->requestedParams, param, value);

    case ZSTD_p_enableLongDistanceMatching:
    case ZSTD_p_ldmHashLog:
    case ZSTD_p_ldmMinMatch:
    case ZSTD_p_ldmBucketSizeLog:
    case ZSTD_p_ldmHashEveryLog:
        if (cctx->cdict) return ERROR(stage_wrong);
        return ZSTD_CCtxParam_setParameter(&cctx->requestedParams, param, value);

    default: return ERROR(parameter_unsupported);
    }
}

size_t ZSTD_CCtxParam_setParameter(
        ZSTD_CCtx_params* CCtxParams, ZSTD_cParameter param, unsigned value)
{
    DEBUGLOG(4, "ZSTD_CCtxParam_setParameter (%u, %u)", (U32)param, value);
    switch(param)
    {
    case ZSTD_p_format :
        if (value > (unsigned)ZSTD_f_zstd1_magicless)
            return ERROR(parameter_unsupported);
        CCtxParams->format = (ZSTD_format_e)value;
        return (size_t)CCtxParams->format;

    case ZSTD_p_compressionLevel : {
        int cLevel = (int)value;  /* cast expected to restore negative sign */
        if (cLevel > ZSTD_maxCLevel()) cLevel = ZSTD_maxCLevel();
        if (cLevel) {  /* 0 : does not change current level */
            CCtxParams->compressionLevel = cLevel;
        }
        if (CCtxParams->compressionLevel >= 0) return CCtxParams->compressionLevel;
        return 0;  /* return type (size_t) cannot represent negative values */
    }

    case ZSTD_p_windowLog :
        if (value>0)   /* 0 => use default */
            CLAMPCHECK(value, ZSTD_WINDOWLOG_MIN, ZSTD_WINDOWLOG_MAX);
        CCtxParams->cParams.windowLog = value;
        return CCtxParams->cParams.windowLog;

    case ZSTD_p_hashLog :
        if (value>0)   /* 0 => use default */
            CLAMPCHECK(value, ZSTD_HASHLOG_MIN, ZSTD_HASHLOG_MAX);
        CCtxParams->cParams.hashLog = value;
        return CCtxParams->cParams.hashLog;

    case ZSTD_p_chainLog :
        if (value>0)   /* 0 => use default */
            CLAMPCHECK(value, ZSTD_CHAINLOG_MIN, ZSTD_CHAINLOG_MAX);
        CCtxParams->cParams.chainLog = value;
        return CCtxParams->cParams.chainLog;

    case ZSTD_p_searchLog :
        if (value>0)   /* 0 => use default */
            CLAMPCHECK(value, ZSTD_SEARCHLOG_MIN, ZSTD_SEARCHLOG_MAX);
        CCtxParams->cParams.searchLog = value;
        return value;

    case ZSTD_p_minMatch :
        if (value>0)   /* 0 => use default */
            CLAMPCHECK(value, ZSTD_SEARCHLENGTH_MIN, ZSTD_SEARCHLENGTH_MAX);
        CCtxParams->cParams.searchLength = value;
        return CCtxParams->cParams.searchLength;

    case ZSTD_p_targetLength :
        /* all values are valid. 0 => use default */
        CCtxParams->cParams.targetLength = value;
        return CCtxParams->cParams.targetLength;

    case ZSTD_p_compressionStrategy :
        if (value>0)   /* 0 => use default */
            CLAMPCHECK(value, (unsigned)ZSTD_fast, (unsigned)ZSTD_btultra);
        CCtxParams->cParams.strategy = (ZSTD_strategy)value;
        return (size_t)CCtxParams->cParams.strategy;

    case ZSTD_p_contentSizeFlag :
        /* Content size written in frame header _when known_ (default:1) */
        DEBUGLOG(4, "set content size flag = %u", (value>0));
        CCtxParams->fParams.contentSizeFlag = value > 0;
        return CCtxParams->fParams.contentSizeFlag;

    case ZSTD_p_checksumFlag :
        /* A 32-bits content checksum will be calculated and written at end of frame (default:0) */
        CCtxParams->fParams.checksumFlag = value > 0;
        return CCtxParams->fParams.checksumFlag;

    case ZSTD_p_dictIDFlag : /* When applicable, dictionary's dictID is provided in frame header (default:1) */
        DEBUGLOG(4, "set dictIDFlag = %u", (value>0));
        CCtxParams->fParams.noDictIDFlag = !value;
        return !CCtxParams->fParams.noDictIDFlag;

    case ZSTD_p_forceMaxWindow :
        CCtxParams->forceWindow = (value > 0);
        return CCtxParams->forceWindow;

    case ZSTD_p_nbWorkers :
#ifndef ZSTD_MULTITHREAD
        if (value>0) return ERROR(parameter_unsupported);
        return 0;
#else
        return ZSTDMT_CCtxParam_setNbWorkers(CCtxParams, value);
#endif

    case ZSTD_p_jobSize :
#ifndef ZSTD_MULTITHREAD
        return ERROR(parameter_unsupported);
#else
        return ZSTDMT_CCtxParam_setMTCtxParameter(CCtxParams, ZSTDMT_p_jobSize, value);
#endif

    case ZSTD_p_overlapSizeLog :
#ifndef ZSTD_MULTITHREAD
        return ERROR(parameter_unsupported);
#else
        return ZSTDMT_CCtxParam_setMTCtxParameter(CCtxParams, ZSTDMT_p_overlapSectionLog, value);
#endif

    case ZSTD_p_enableLongDistanceMatching :
        CCtxParams->ldmParams.enableLdm = (value>0);
        return CCtxParams->ldmParams.enableLdm;

    case ZSTD_p_ldmHashLog :
        if (value>0)   /* 0 ==> auto */
            CLAMPCHECK(value, ZSTD_HASHLOG_MIN, ZSTD_HASHLOG_MAX);
        CCtxParams->ldmParams.hashLog = value;
        return CCtxParams->ldmParams.hashLog;

    case ZSTD_p_ldmMinMatch :
        if (value>0)   /* 0 ==> default */
            CLAMPCHECK(value, ZSTD_LDM_MINMATCH_MIN, ZSTD_LDM_MINMATCH_MAX);
        CCtxParams->ldmParams.minMatchLength = value;
        return CCtxParams->ldmParams.minMatchLength;

    case ZSTD_p_ldmBucketSizeLog :
        if (value > ZSTD_LDM_BUCKETSIZELOG_MAX)
            return ERROR(parameter_outOfBound);
        CCtxParams->ldmParams.bucketSizeLog = value;
        return CCtxParams->ldmParams.bucketSizeLog;

    case ZSTD_p_ldmHashEveryLog :
        if (value > ZSTD_WINDOWLOG_MAX - ZSTD_HASHLOG_MIN)
            return ERROR(parameter_outOfBound);
        CCtxParams->ldmParams.hashEveryLog = value;
        return CCtxParams->ldmParams.hashEveryLog;

    default: return ERROR(parameter_unsupported);
    }
}

size_t ZSTD_CCtx_getParameter(ZSTD_CCtx* cctx, ZSTD_cParameter param, unsigned* value)
{
    return ZSTD_CCtxParam_getParameter(&cctx->requestedParams, param, value);
}

size_t ZSTD_CCtxParam_getParameter(
        ZSTD_CCtx_params* CCtxParams, ZSTD_cParameter param, unsigned* value)
{
    switch(param)
    {
    case ZSTD_p_format :
        *value = CCtxParams->format;
        break;
    case ZSTD_p_compressionLevel :
        *value = CCtxParams->compressionLevel;
        break;
    case ZSTD_p_windowLog :
        *value = CCtxParams->cParams.windowLog;
        break;
    case ZSTD_p_hashLog :
        *value = CCtxParams->cParams.hashLog;
        break;
    case ZSTD_p_chainLog :
        *value = CCtxParams->cParams.chainLog;
        break;
    case ZSTD_p_searchLog :
        *value = CCtxParams->cParams.searchLog;
        break;
    case ZSTD_p_minMatch :
        *value = CCtxParams->cParams.searchLength;
        break;
    case ZSTD_p_targetLength :
        *value = CCtxParams->cParams.targetLength;
        break;
    case ZSTD_p_compressionStrategy :
        *value = (unsigned)CCtxParams->cParams.strategy;
        break;
    case ZSTD_p_contentSizeFlag :
        *value = CCtxParams->fParams.contentSizeFlag;
        break;
    case ZSTD_p_checksumFlag :
        *value = CCtxParams->fParams.checksumFlag;
        break;
    case ZSTD_p_dictIDFlag :
        *value = !CCtxParams->fParams.noDictIDFlag;
        break;
    case ZSTD_p_forceMaxWindow :
        *value = CCtxParams->forceWindow;
        break;
    case ZSTD_p_nbWorkers :
#ifndef ZSTD_MULTITHREAD
        assert(CCtxParams->nbWorkers == 0);
#endif
        *value = CCtxParams->nbWorkers;
        break;
    case ZSTD_p_jobSize :
#ifndef ZSTD_MULTITHREAD
        return ERROR(parameter_unsupported);
#else
        *value = CCtxParams->jobSize;
        break;
#endif
    case ZSTD_p_overlapSizeLog :
#ifndef ZSTD_MULTITHREAD
        return ERROR(parameter_unsupported);
#else
        *value = CCtxParams->overlapSizeLog;
        break;
#endif
    case ZSTD_p_enableLongDistanceMatching :
        *value = CCtxParams->ldmParams.enableLdm;
        break;
    case ZSTD_p_ldmHashLog :
        *value = CCtxParams->ldmParams.hashLog;
        break;
    case ZSTD_p_ldmMinMatch :
        *value = CCtxParams->ldmParams.minMatchLength;
        break;
    case ZSTD_p_ldmBucketSizeLog :
        *value = CCtxParams->ldmParams.bucketSizeLog;
        break;
    case ZSTD_p_ldmHashEveryLog :
        *value = CCtxParams->ldmParams.hashEveryLog;
        break;
    default: return ERROR(parameter_unsupported);
    }
    return 0;
}

/** ZSTD_CCtx_setParametersUsingCCtxParams() :
 *  just applies `params` into `cctx`
 *  no action is performed, parameters are merely stored.
 *  If ZSTDMT is enabled, parameters are pushed to cctx->mtctx.
 *    This is possible even if a compression is ongoing.
 *    In which case, new parameters will be applied on the fly, starting with next compression job.
 */
size_t ZSTD_CCtx_setParametersUsingCCtxParams(
        ZSTD_CCtx* cctx, const ZSTD_CCtx_params* params)
{
    DEBUGLOG(4, "ZSTD_CCtx_setParametersUsingCCtxParams");
    if (cctx->streamStage != zcss_init) return ERROR(stage_wrong);
    if (cctx->cdict) return ERROR(stage_wrong);

    cctx->requestedParams = *params;
    return 0;
}

ZSTDLIB_API size_t ZSTD_CCtx_setPledgedSrcSize(ZSTD_CCtx* cctx, unsigned long long pledgedSrcSize)
{
    DEBUGLOG(4, "ZSTD_CCtx_setPledgedSrcSize to %u bytes", (U32)pledgedSrcSize);
    if (cctx->streamStage != zcss_init) return ERROR(stage_wrong);
    cctx->pledgedSrcSizePlusOne = pledgedSrcSize+1;
    return 0;
}

size_t ZSTD_CCtx_loadDictionary_advanced(
        ZSTD_CCtx* cctx, const void* dict, size_t dictSize,
        ZSTD_dictLoadMethod_e dictLoadMethod, ZSTD_dictContentType_e dictContentType)
{
    if (cctx->streamStage != zcss_init) return ERROR(stage_wrong);
    if (cctx->staticSize) return ERROR(memory_allocation);  /* no malloc for static CCtx */
    DEBUGLOG(4, "ZSTD_CCtx_loadDictionary_advanced (size: %u)", (U32)dictSize);
    ZSTD_freeCDict(cctx->cdictLocal);  /* in case one already exists */
    if (dict==NULL || dictSize==0) {   /* no dictionary mode */
        cctx->cdictLocal = NULL;
        cctx->cdict = NULL;
    } else {
        ZSTD_compressionParameters const cParams =
                ZSTD_getCParamsFromCCtxParams(&cctx->requestedParams, cctx->pledgedSrcSizePlusOne-1, dictSize);
        cctx->cdictLocal = ZSTD_createCDict_advanced(
                                dict, dictSize,
                                dictLoadMethod, dictContentType,
                                cParams, cctx->customMem);
        cctx->cdict = cctx->cdictLocal;
        if (cctx->cdictLocal == NULL)
            return ERROR(memory_allocation);
    }
    return 0;
}

ZSTDLIB_API size_t ZSTD_CCtx_loadDictionary_byReference(
      ZSTD_CCtx* cctx, const void* dict, size_t dictSize)
{
    return ZSTD_CCtx_loadDictionary_advanced(
            cctx, dict, dictSize, ZSTD_dlm_byRef, ZSTD_dct_auto);
}

ZSTDLIB_API size_t ZSTD_CCtx_loadDictionary(ZSTD_CCtx* cctx, const void* dict, size_t dictSize)
{
    return ZSTD_CCtx_loadDictionary_advanced(
            cctx, dict, dictSize, ZSTD_dlm_byCopy, ZSTD_dct_auto);
}


size_t ZSTD_CCtx_refCDict(ZSTD_CCtx* cctx, const ZSTD_CDict* cdict)
{
    if (cctx->streamStage != zcss_init) return ERROR(stage_wrong);
    cctx->cdict = cdict;
    memset(&cctx->prefixDict, 0, sizeof(cctx->prefixDict));  /* exclusive */
    return 0;
}

size_t ZSTD_CCtx_refPrefix(ZSTD_CCtx* cctx, const void* prefix, size_t prefixSize)
{
    return ZSTD_CCtx_refPrefix_advanced(cctx, prefix, prefixSize, ZSTD_dct_rawContent);
}

size_t ZSTD_CCtx_refPrefix_advanced(
        ZSTD_CCtx* cctx, const void* prefix, size_t prefixSize, ZSTD_dictContentType_e dictContentType)
{
    if (cctx->streamStage != zcss_init) return ERROR(stage_wrong);
    cctx->cdict = NULL;   /* prefix discards any prior cdict */
    cctx->prefixDict.dict = prefix;
    cctx->prefixDict.dictSize = prefixSize;
    cctx->prefixDict.dictContentType = dictContentType;
    return 0;
}

/*! ZSTD_CCtx_reset() :
 *  Also dumps dictionary */
void ZSTD_CCtx_reset(ZSTD_CCtx* cctx)
{
    cctx->streamStage = zcss_init;
    cctx->pledgedSrcSizePlusOne = 0;
}

size_t ZSTD_CCtx_resetParameters(ZSTD_CCtx* cctx)
{
    if (cctx->streamStage != zcss_init) return ERROR(stage_wrong);
    cctx->cdict = NULL;
    return ZSTD_CCtxParams_reset(&cctx->requestedParams);
}

/** ZSTD_checkCParams() :
    control CParam values remain within authorized range.
    @return : 0, or an error code if one value is beyond authorized range */
size_t ZSTD_checkCParams(ZSTD_compressionParameters cParams)
{
    CLAMPCHECK(cParams.windowLog, ZSTD_WINDOWLOG_MIN, ZSTD_WINDOWLOG_MAX);
    CLAMPCHECK(cParams.chainLog, ZSTD_CHAINLOG_MIN, ZSTD_CHAINLOG_MAX);
    CLAMPCHECK(cParams.hashLog, ZSTD_HASHLOG_MIN, ZSTD_HASHLOG_MAX);
    CLAMPCHECK(cParams.searchLog, ZSTD_SEARCHLOG_MIN, ZSTD_SEARCHLOG_MAX);
    CLAMPCHECK(cParams.searchLength, ZSTD_SEARCHLENGTH_MIN, ZSTD_SEARCHLENGTH_MAX);
    if ((U32)(cParams.strategy) > (U32)ZSTD_btultra)
        return ERROR(parameter_unsupported);
    return 0;
}

/** ZSTD_clampCParams() :
 *  make CParam values within valid range.
 *  @return : valid CParams */
static ZSTD_compressionParameters
ZSTD_clampCParams(ZSTD_compressionParameters cParams)
{
#   define CLAMP(val,min,max) {      \
        if (val<min) val=min;        \
        else if (val>max) val=max;   \
    }
    CLAMP(cParams.windowLog, ZSTD_WINDOWLOG_MIN, ZSTD_WINDOWLOG_MAX);
    CLAMP(cParams.chainLog, ZSTD_CHAINLOG_MIN, ZSTD_CHAINLOG_MAX);
    CLAMP(cParams.hashLog, ZSTD_HASHLOG_MIN, ZSTD_HASHLOG_MAX);
    CLAMP(cParams.searchLog, ZSTD_SEARCHLOG_MIN, ZSTD_SEARCHLOG_MAX);
    CLAMP(cParams.searchLength, ZSTD_SEARCHLENGTH_MIN, ZSTD_SEARCHLENGTH_MAX);
<<<<<<< HEAD
    if ((U32)(cParams.strategy) > (U32)ZSTD_btultra) cParams.strategy = ZSTD_btultra;
=======
    if ((U32)(cParams.targetLength) < ZSTD_TARGETLENGTH_MIN)
        cParams.targetLength = ZSTD_TARGETLENGTH_MIN;
    CLAMP(cParams.strategy, ZSTD_fast, ZSTD_btultra);
>>>>>>> 8ef75547
    return cParams;
}

/** ZSTD_cycleLog() :
 *  condition for correct operation : hashLog > 1 */
static U32 ZSTD_cycleLog(U32 hashLog, ZSTD_strategy strat)
{
    U32 const btScale = ((U32)strat >= (U32)ZSTD_btlazy2);
    return hashLog - btScale;
}

/** ZSTD_adjustCParams_internal() :
    optimize `cPar` for a given input (`srcSize` and `dictSize`).
    mostly downsizing to reduce memory consumption and initialization latency.
    Both `srcSize` and `dictSize` are optional (use 0 if unknown).
    Note : cPar is assumed validated. Use ZSTD_checkCParams() to ensure this condition. */
static ZSTD_compressionParameters
ZSTD_adjustCParams_internal(ZSTD_compressionParameters cPar,
                            unsigned long long srcSize,
                            size_t dictSize)
{
    static const U64 minSrcSize = 513; /* (1<<9) + 1 */
    static const U64 maxWindowResize = 1ULL << (ZSTD_WINDOWLOG_MAX-1);
    assert(ZSTD_checkCParams(cPar)==0);

    if (dictSize && (srcSize+1<2) /* srcSize unknown */ )
        srcSize = minSrcSize;  /* presumed small when there is a dictionary */
    else if (srcSize == 0)
        srcSize = ZSTD_CONTENTSIZE_UNKNOWN;  /* 0 == unknown : presumed large */

    /* resize windowLog if input is small enough, to use less memory */
    if ( (srcSize < maxWindowResize)
      && (dictSize < maxWindowResize) )  {
        U32 const tSize = (U32)(srcSize + dictSize);
        static U32 const hashSizeMin = 1 << ZSTD_HASHLOG_MIN;
        U32 const srcLog = (tSize < hashSizeMin) ? ZSTD_HASHLOG_MIN :
                            ZSTD_highbit32(tSize-1) + 1;
        if (cPar.windowLog > srcLog) cPar.windowLog = srcLog;
    }
    if (cPar.hashLog > cPar.windowLog+1) cPar.hashLog = cPar.windowLog+1;
    {   U32 const cycleLog = ZSTD_cycleLog(cPar.chainLog, cPar.strategy);
        if (cycleLog > cPar.windowLog)
            cPar.chainLog -= (cycleLog - cPar.windowLog);
    }

    if (cPar.windowLog < ZSTD_WINDOWLOG_ABSOLUTEMIN)
        cPar.windowLog = ZSTD_WINDOWLOG_ABSOLUTEMIN;  /* required for frame header */

    return cPar;
}

ZSTD_compressionParameters
ZSTD_adjustCParams(ZSTD_compressionParameters cPar,
                   unsigned long long srcSize,
                   size_t dictSize)
{
    cPar = ZSTD_clampCParams(cPar);
    return ZSTD_adjustCParams_internal(cPar, srcSize, dictSize);
}

static size_t
ZSTD_sizeof_matchState(const ZSTD_compressionParameters* const cParams,
                       const U32 forCCtx)
{
    size_t const chainSize = (cParams->strategy == ZSTD_fast) ? 0 : ((size_t)1 << cParams->chainLog);
    size_t const hSize = ((size_t)1) << cParams->hashLog;
    U32    const hashLog3 = (forCCtx && cParams->searchLength==3) ? MIN(ZSTD_HASHLOG3_MAX, cParams->windowLog) : 0;
    size_t const h3Size = ((size_t)1) << hashLog3;
    size_t const tableSpace = (chainSize + hSize + h3Size) * sizeof(U32);
    size_t const optPotentialSpace = ((MaxML+1) + (MaxLL+1) + (MaxOff+1) + (1<<Litbits)) * sizeof(U32)
                          + (ZSTD_OPT_NUM+1) * (sizeof(ZSTD_match_t)+sizeof(ZSTD_optimal_t));
    size_t const optSpace = (forCCtx && ((cParams->strategy == ZSTD_btopt) ||
                                         (cParams->strategy == ZSTD_btultra)))
                                ? optPotentialSpace
                                : 0;
    DEBUGLOG(4, "chainSize: %u - hSize: %u - h3Size: %u",
                (U32)chainSize, (U32)hSize, (U32)h3Size);
    return tableSpace + optSpace;
}

size_t ZSTD_estimateCCtxSize_usingCCtxParams(const ZSTD_CCtx_params* params)
{
    /* Estimate CCtx size is supported for single-threaded compression only. */
    if (params->nbWorkers > 0) { return ERROR(GENERIC); }
    {   ZSTD_compressionParameters const cParams =
                ZSTD_getCParamsFromCCtxParams(params, 0, 0);
        size_t const blockSize = MIN(ZSTD_BLOCKSIZE_MAX, (size_t)1 << cParams.windowLog);
        U32    const divider = (cParams.searchLength==3) ? 3 : 4;
        size_t const maxNbSeq = blockSize / divider;
        size_t const tokenSpace = blockSize + 11*maxNbSeq;
        size_t const entropySpace = HUF_WORKSPACE_SIZE;
        size_t const blockStateSpace = 2 * sizeof(ZSTD_compressedBlockState_t);
        size_t const matchStateSize = ZSTD_sizeof_matchState(&cParams, /* forCCtx */ 1);

        size_t const ldmSpace = ZSTD_ldm_getTableSize(params->ldmParams);
        size_t const ldmSeqSpace = ZSTD_ldm_getMaxNbSeq(params->ldmParams, blockSize) * sizeof(rawSeq);

        size_t const neededSpace = entropySpace + blockStateSpace + tokenSpace +
                                   matchStateSize + ldmSpace + ldmSeqSpace;

        DEBUGLOG(5, "sizeof(ZSTD_CCtx) : %u", (U32)sizeof(ZSTD_CCtx));
        DEBUGLOG(5, "estimate workSpace : %u", (U32)neededSpace);
        return sizeof(ZSTD_CCtx) + neededSpace;
    }
}

size_t ZSTD_estimateCCtxSize_usingCParams(ZSTD_compressionParameters cParams)
{
    ZSTD_CCtx_params const params = ZSTD_makeCCtxParamsFromCParams(cParams);
    return ZSTD_estimateCCtxSize_usingCCtxParams(&params);
}

static size_t ZSTD_estimateCCtxSize_internal(int compressionLevel)
{
    ZSTD_compressionParameters const cParams = ZSTD_getCParams(compressionLevel, 0, 0);
    return ZSTD_estimateCCtxSize_usingCParams(cParams);
}

size_t ZSTD_estimateCCtxSize(int compressionLevel)
{
    int level;
    size_t memBudget = 0;
    for (level=1; level<=compressionLevel; level++) {
        size_t const newMB = ZSTD_estimateCCtxSize_internal(level);
        if (newMB > memBudget) memBudget = newMB;
    }
    return memBudget;
}

size_t ZSTD_estimateCStreamSize_usingCCtxParams(const ZSTD_CCtx_params* params)
{
    if (params->nbWorkers > 0) { return ERROR(GENERIC); }
    {   size_t const CCtxSize = ZSTD_estimateCCtxSize_usingCCtxParams(params);
        size_t const blockSize = MIN(ZSTD_BLOCKSIZE_MAX, (size_t)1 << params->cParams.windowLog);
        size_t const inBuffSize = ((size_t)1 << params->cParams.windowLog) + blockSize;
        size_t const outBuffSize = ZSTD_compressBound(blockSize) + 1;
        size_t const streamingSize = inBuffSize + outBuffSize;

        return CCtxSize + streamingSize;
    }
}

size_t ZSTD_estimateCStreamSize_usingCParams(ZSTD_compressionParameters cParams)
{
    ZSTD_CCtx_params const params = ZSTD_makeCCtxParamsFromCParams(cParams);
    return ZSTD_estimateCStreamSize_usingCCtxParams(&params);
}

static size_t ZSTD_estimateCStreamSize_internal(int compressionLevel)
{
    ZSTD_compressionParameters const cParams = ZSTD_getCParams(compressionLevel, 0, 0);
    return ZSTD_estimateCStreamSize_usingCParams(cParams);
}

size_t ZSTD_estimateCStreamSize(int compressionLevel)
{
    int level;
    size_t memBudget = 0;
    for (level=1; level<=compressionLevel; level++) {
        size_t const newMB = ZSTD_estimateCStreamSize_internal(level);
        if (newMB > memBudget) memBudget = newMB;
    }
    return memBudget;
}

/* ZSTD_getFrameProgression():
 * tells how much data has been consumed (input) and produced (output) for current frame.
 * able to count progression inside worker threads (non-blocking mode).
 */
ZSTD_frameProgression ZSTD_getFrameProgression(const ZSTD_CCtx* cctx)
{
#ifdef ZSTD_MULTITHREAD
    if (cctx->appliedParams.nbWorkers > 0) {
        return ZSTDMT_getFrameProgression(cctx->mtctx);
    }
#endif
    {   ZSTD_frameProgression fp;
        size_t const buffered = (cctx->inBuff == NULL) ? 0 :
                                cctx->inBuffPos - cctx->inToCompress;
        if (buffered) assert(cctx->inBuffPos >= cctx->inToCompress);
        assert(buffered <= ZSTD_BLOCKSIZE_MAX);
        fp.ingested = cctx->consumedSrcSize + buffered;
        fp.consumed = cctx->consumedSrcSize;
        fp.produced = cctx->producedCSize;
        return fp;
}   }


static U32 ZSTD_equivalentCParams(ZSTD_compressionParameters cParams1,
                                  ZSTD_compressionParameters cParams2)
{
    return (cParams1.hashLog  == cParams2.hashLog)
         & (cParams1.chainLog == cParams2.chainLog)
         & (cParams1.strategy == cParams2.strategy)   /* opt parser space */
         & ((cParams1.searchLength==3) == (cParams2.searchLength==3));  /* hashlog3 space */
}

/** The parameters are equivalent if ldm is not enabled in both sets or
 *  all the parameters are equivalent. */
static U32 ZSTD_equivalentLdmParams(ldmParams_t ldmParams1,
                                    ldmParams_t ldmParams2)
{
    return (!ldmParams1.enableLdm && !ldmParams2.enableLdm) ||
           (ldmParams1.enableLdm == ldmParams2.enableLdm &&
            ldmParams1.hashLog == ldmParams2.hashLog &&
            ldmParams1.bucketSizeLog == ldmParams2.bucketSizeLog &&
            ldmParams1.minMatchLength == ldmParams2.minMatchLength &&
            ldmParams1.hashEveryLog == ldmParams2.hashEveryLog);
}

typedef enum { ZSTDb_not_buffered, ZSTDb_buffered } ZSTD_buffered_policy_e;

/* ZSTD_sufficientBuff() :
 * check internal buffers exist for streaming if buffPol == ZSTDb_buffered .
 * Note : they are assumed to be correctly sized if ZSTD_equivalentCParams()==1 */
static U32 ZSTD_sufficientBuff(size_t bufferSize1, size_t blockSize1,
                            ZSTD_buffered_policy_e buffPol2,
                            ZSTD_compressionParameters cParams2,
                            U64 pledgedSrcSize)
{
    size_t const windowSize2 = MAX(1, (size_t)MIN(((U64)1 << cParams2.windowLog), pledgedSrcSize));
    size_t const blockSize2 = MIN(ZSTD_BLOCKSIZE_MAX, windowSize2);
    size_t const neededBufferSize2 = (buffPol2==ZSTDb_buffered) ? windowSize2 + blockSize2 : 0;
    DEBUGLOG(4, "ZSTD_sufficientBuff: is windowSize2=%u <= wlog1=%u",
                (U32)windowSize2, cParams2.windowLog);
    DEBUGLOG(4, "ZSTD_sufficientBuff: is blockSize2=%u <= blockSize1=%u",
                (U32)blockSize2, (U32)blockSize1);
    return (blockSize2 <= blockSize1) /* seqStore space depends on blockSize */
         & (neededBufferSize2 <= bufferSize1);
}

/** Equivalence for resetCCtx purposes */
static U32 ZSTD_equivalentParams(ZSTD_CCtx_params params1,
                                 ZSTD_CCtx_params params2,
                                 size_t buffSize1, size_t blockSize1,
                                 ZSTD_buffered_policy_e buffPol2,
                                 U64 pledgedSrcSize)
{
    DEBUGLOG(4, "ZSTD_equivalentParams: pledgedSrcSize=%u", (U32)pledgedSrcSize);
    return ZSTD_equivalentCParams(params1.cParams, params2.cParams) &&
           ZSTD_equivalentLdmParams(params1.ldmParams, params2.ldmParams) &&
           ZSTD_sufficientBuff(buffSize1, blockSize1, buffPol2, params2.cParams, pledgedSrcSize);
}

static void ZSTD_reset_compressedBlockState(ZSTD_compressedBlockState_t* bs)
{
    int i;
    for (i = 0; i < ZSTD_REP_NUM; ++i)
        bs->rep[i] = repStartValue[i];
    bs->entropy.huf.repeatMode = HUF_repeat_none;
    bs->entropy.fse.offcode_repeatMode = FSE_repeat_none;
    bs->entropy.fse.matchlength_repeatMode = FSE_repeat_none;
    bs->entropy.fse.litlength_repeatMode = FSE_repeat_none;
}

/*! ZSTD_invalidateMatchState()
 * Invalidate all the matches in the match finder tables.
 * Requires nextSrc and base to be set (can be NULL).
 */
static void ZSTD_invalidateMatchState(ZSTD_matchState_t* ms)
{
    ZSTD_window_clear(&ms->window);

    ms->nextToUpdate = ms->window.dictLimit + 1;
    ms->loadedDictEnd = 0;
    ms->opt.litLengthSum = 0;  /* force reset of btopt stats */
    ms->dictMatchState = NULL;
}

/*! ZSTD_continueCCtx() :
 *  reuse CCtx without reset (note : requires no dictionary) */
static size_t ZSTD_continueCCtx(ZSTD_CCtx* cctx, ZSTD_CCtx_params params, U64 pledgedSrcSize)
{
    size_t const windowSize = MAX(1, (size_t)MIN(((U64)1 << params.cParams.windowLog), pledgedSrcSize));
    size_t const blockSize = MIN(ZSTD_BLOCKSIZE_MAX, windowSize);
    DEBUGLOG(4, "ZSTD_continueCCtx: re-use context in place");

    cctx->blockSize = blockSize;   /* previous block size could be different even for same windowLog, due to pledgedSrcSize */
    cctx->appliedParams = params;
    cctx->pledgedSrcSizePlusOne = pledgedSrcSize+1;
    cctx->consumedSrcSize = 0;
    cctx->producedCSize = 0;
    if (pledgedSrcSize == ZSTD_CONTENTSIZE_UNKNOWN)
        cctx->appliedParams.fParams.contentSizeFlag = 0;
    DEBUGLOG(4, "pledged content size : %u ; flag : %u",
        (U32)pledgedSrcSize, cctx->appliedParams.fParams.contentSizeFlag);
    cctx->stage = ZSTDcs_init;
    cctx->dictID = 0;
    if (params.ldmParams.enableLdm)
        ZSTD_window_clear(&cctx->ldmState.window);
    ZSTD_referenceExternalSequences(cctx, NULL, 0);
    ZSTD_invalidateMatchState(&cctx->blockState.matchState);
    ZSTD_reset_compressedBlockState(cctx->blockState.prevCBlock);
    XXH64_reset(&cctx->xxhState, 0);
    return 0;
}

typedef enum { ZSTDcrp_continue, ZSTDcrp_noMemset } ZSTD_compResetPolicy_e;

static void*
ZSTD_reset_matchState(ZSTD_matchState_t* ms,
                      void* ptr,
                const ZSTD_compressionParameters* cParams,
                      ZSTD_compResetPolicy_e const crp, U32 const forCCtx)
{
    size_t const chainSize = (cParams->strategy == ZSTD_fast) ? 0 : ((size_t)1 << cParams->chainLog);
    size_t const hSize = ((size_t)1) << cParams->hashLog;
    U32    const hashLog3 = (forCCtx && cParams->searchLength==3) ? MIN(ZSTD_HASHLOG3_MAX, cParams->windowLog) : 0;
    size_t const h3Size = ((size_t)1) << hashLog3;
    size_t const tableSpace = (chainSize + hSize + h3Size) * sizeof(U32);

    assert(((size_t)ptr & 3) == 0);

    ms->hashLog3 = hashLog3;
    memset(&ms->window, 0, sizeof(ms->window));
    ZSTD_invalidateMatchState(ms);

    /* opt parser space */
    if (forCCtx && ((cParams->strategy == ZSTD_btopt) | (cParams->strategy == ZSTD_btultra))) {
        DEBUGLOG(4, "reserving optimal parser space");
        ms->opt.litFreq = (U32*)ptr;
        ms->opt.litLengthFreq = ms->opt.litFreq + (1<<Litbits);
        ms->opt.matchLengthFreq = ms->opt.litLengthFreq + (MaxLL+1);
        ms->opt.offCodeFreq = ms->opt.matchLengthFreq + (MaxML+1);
        ptr = ms->opt.offCodeFreq + (MaxOff+1);
        ms->opt.matchTable = (ZSTD_match_t*)ptr;
        ptr = ms->opt.matchTable + ZSTD_OPT_NUM+1;
        ms->opt.priceTable = (ZSTD_optimal_t*)ptr;
        ptr = ms->opt.priceTable + ZSTD_OPT_NUM+1;
    }

    /* table Space */
    DEBUGLOG(4, "reset table : %u", crp!=ZSTDcrp_noMemset);
    assert(((size_t)ptr & 3) == 0);  /* ensure ptr is properly aligned */
    if (crp!=ZSTDcrp_noMemset) memset(ptr, 0, tableSpace);   /* reset tables only */
    ms->hashTable = (U32*)(ptr);
    ms->chainTable = ms->hashTable + hSize;
    ms->hashTable3 = ms->chainTable + chainSize;
    ptr = ms->hashTable3 + h3Size;

    assert(((size_t)ptr & 3) == 0);
    return ptr;
}

#define ZSTD_WORKSPACETOOLARGE_FACTOR 3 /* define "workspace is too large" as this number of times larger than needed */
#define ZSTD_WORKSPACETOOLARGE_MAXDURATION 128  /* when workspace is continuously too large
                                         * during at least this number of times,
                                         * context's memory usage is considered wasteful,
                                         * because it's sized to handle a worst case scenario which rarely happens.
                                         * In which case, resize it down to free some memory */

/*! ZSTD_resetCCtx_internal() :
    note : `params` are assumed fully validated at this stage */
static size_t ZSTD_resetCCtx_internal(ZSTD_CCtx* zc,
                                      ZSTD_CCtx_params params,
                                      U64 pledgedSrcSize,
                                      ZSTD_compResetPolicy_e const crp,
                                      ZSTD_buffered_policy_e const zbuff)
{
    DEBUGLOG(4, "ZSTD_resetCCtx_internal: pledgedSrcSize=%u, wlog=%u",
                (U32)pledgedSrcSize, params.cParams.windowLog);
    assert(!ZSTD_isError(ZSTD_checkCParams(params.cParams)));

    if (crp == ZSTDcrp_continue) {
        if (ZSTD_equivalentParams(zc->appliedParams, params,
                                zc->inBuffSize, zc->blockSize,
                                zbuff, pledgedSrcSize)) {
            DEBUGLOG(4, "ZSTD_equivalentParams()==1 -> continue mode (wLog1=%u, blockSize1=%zu)",
                        zc->appliedParams.cParams.windowLog, zc->blockSize);
            zc->workSpaceOversizedDuration += (zc->workSpaceOversizedDuration > 0);   /* if it was too large, it still is */
            if (zc->workSpaceOversizedDuration <= ZSTD_WORKSPACETOOLARGE_MAXDURATION)
                return ZSTD_continueCCtx(zc, params, pledgedSrcSize);
    }   }
    DEBUGLOG(4, "ZSTD_equivalentParams()==0 -> reset CCtx");

    if (params.ldmParams.enableLdm) {
        /* Adjust long distance matching parameters */
        params.ldmParams.windowLog = params.cParams.windowLog;
        ZSTD_ldm_adjustParameters(&params.ldmParams, &params.cParams);
        assert(params.ldmParams.hashLog >= params.ldmParams.bucketSizeLog);
        assert(params.ldmParams.hashEveryLog < 32);
        zc->ldmState.hashPower = ZSTD_ldm_getHashPower(params.ldmParams.minMatchLength);
    }

    {   size_t const windowSize = MAX(1, (size_t)MIN(((U64)1 << params.cParams.windowLog), pledgedSrcSize));
        size_t const blockSize = MIN(ZSTD_BLOCKSIZE_MAX, windowSize);
        U32    const divider = (params.cParams.searchLength==3) ? 3 : 4;
        size_t const maxNbSeq = blockSize / divider;
        size_t const tokenSpace = blockSize + 11*maxNbSeq;
        size_t const buffOutSize = (zbuff==ZSTDb_buffered) ? ZSTD_compressBound(blockSize)+1 : 0;
        size_t const buffInSize = (zbuff==ZSTDb_buffered) ? windowSize + blockSize : 0;
        size_t const matchStateSize = ZSTD_sizeof_matchState(&params.cParams, /* forCCtx */ 1);
        size_t const maxNbLdmSeq = ZSTD_ldm_getMaxNbSeq(params.ldmParams, blockSize);
        void* ptr;   /* used to partition workSpace */

        /* Check if workSpace is large enough, alloc a new one if needed */
        {   size_t const entropySpace = HUF_WORKSPACE_SIZE;
            size_t const blockStateSpace = 2 * sizeof(ZSTD_compressedBlockState_t);
            size_t const bufferSpace = buffInSize + buffOutSize;
            size_t const ldmSpace = ZSTD_ldm_getTableSize(params.ldmParams);
            size_t const ldmSeqSpace = maxNbLdmSeq * sizeof(rawSeq);

            size_t const neededSpace = entropySpace + blockStateSpace + ldmSpace +
                                       ldmSeqSpace + matchStateSize + tokenSpace +
                                       bufferSpace;

            int const workSpaceTooSmall = zc->workSpaceSize < neededSpace;
            int const workSpaceTooLarge = zc->workSpaceSize > ZSTD_WORKSPACETOOLARGE_FACTOR * neededSpace;
            int const workSpaceWasteful = workSpaceTooLarge && (zc->workSpaceOversizedDuration > ZSTD_WORKSPACETOOLARGE_MAXDURATION);
            zc->workSpaceOversizedDuration = workSpaceTooLarge ? zc->workSpaceOversizedDuration+1 : 0;

            DEBUGLOG(4, "Need %zuKB workspace, including %zuKB for match state, and %zuKB for buffers",
                        neededSpace>>10, matchStateSize>>10, bufferSpace>>10);
            DEBUGLOG(4, "windowSize: %zu - blockSize: %zu", windowSize, blockSize);

            if (workSpaceTooSmall || workSpaceWasteful) {
                DEBUGLOG(4, "Need to resize workSpaceSize from %zuKB to %zuKB",
                            zc->workSpaceSize >> 10,
                            neededSpace >> 10);
                /* static cctx : no resize, error out */
                if (zc->staticSize) return ERROR(memory_allocation);

                zc->workSpaceSize = 0;
                ZSTD_free(zc->workSpace, zc->customMem);
                zc->workSpace = ZSTD_malloc(neededSpace, zc->customMem);
                if (zc->workSpace == NULL) return ERROR(memory_allocation);
                zc->workSpaceSize = neededSpace;
                zc->workSpaceOversizedDuration = 0;
                ptr = zc->workSpace;

                /* Statically sized space.
                 * entropyWorkspace never moves,
                 * though prev/next block swap places */
                assert(((size_t)zc->workSpace & 3) == 0);   /* ensure correct alignment */
                assert(zc->workSpaceSize >= 2 * sizeof(ZSTD_compressedBlockState_t));
                zc->blockState.prevCBlock = (ZSTD_compressedBlockState_t*)zc->workSpace;
                zc->blockState.nextCBlock = zc->blockState.prevCBlock + 1;
                ptr = zc->blockState.nextCBlock + 1;
                zc->entropyWorkspace = (U32*)ptr;
        }   }

        /* init params */
        zc->appliedParams = params;
        zc->pledgedSrcSizePlusOne = pledgedSrcSize+1;
        zc->consumedSrcSize = 0;
        zc->producedCSize = 0;
        if (pledgedSrcSize == ZSTD_CONTENTSIZE_UNKNOWN)
            zc->appliedParams.fParams.contentSizeFlag = 0;
        DEBUGLOG(4, "pledged content size : %u ; flag : %u",
            (U32)pledgedSrcSize, zc->appliedParams.fParams.contentSizeFlag);
        zc->blockSize = blockSize;

        XXH64_reset(&zc->xxhState, 0);
        zc->stage = ZSTDcs_init;
        zc->dictID = 0;

        ZSTD_reset_compressedBlockState(zc->blockState.prevCBlock);

        ptr = zc->entropyWorkspace + HUF_WORKSPACE_SIZE_U32;

        /* ldm hash table */
        /* initialize bucketOffsets table later for pointer alignment */
        if (params.ldmParams.enableLdm) {
            size_t const ldmHSize = ((size_t)1) << params.ldmParams.hashLog;
            memset(ptr, 0, ldmHSize * sizeof(ldmEntry_t));
            assert(((size_t)ptr & 3) == 0); /* ensure ptr is properly aligned */
            zc->ldmState.hashTable = (ldmEntry_t*)ptr;
            ptr = zc->ldmState.hashTable + ldmHSize;
            zc->ldmSequences = (rawSeq*)ptr;
            ptr = zc->ldmSequences + maxNbLdmSeq;
            zc->maxNbLdmSequences = maxNbLdmSeq;

            memset(&zc->ldmState.window, 0, sizeof(zc->ldmState.window));
        }
        assert(((size_t)ptr & 3) == 0); /* ensure ptr is properly aligned */

        ptr = ZSTD_reset_matchState(&zc->blockState.matchState, ptr, &params.cParams, crp, /* forCCtx */ 1);

        /* sequences storage */
        zc->seqStore.sequencesStart = (seqDef*)ptr;
        ptr = zc->seqStore.sequencesStart + maxNbSeq;
        zc->seqStore.llCode = (BYTE*) ptr;
        zc->seqStore.mlCode = zc->seqStore.llCode + maxNbSeq;
        zc->seqStore.ofCode = zc->seqStore.mlCode + maxNbSeq;
        zc->seqStore.litStart = zc->seqStore.ofCode + maxNbSeq;
        ptr = zc->seqStore.litStart + blockSize;

        /* ldm bucketOffsets table */
        if (params.ldmParams.enableLdm) {
            size_t const ldmBucketSize =
                  ((size_t)1) << (params.ldmParams.hashLog -
                                  params.ldmParams.bucketSizeLog);
            memset(ptr, 0, ldmBucketSize);
            zc->ldmState.bucketOffsets = (BYTE*)ptr;
            ptr = zc->ldmState.bucketOffsets + ldmBucketSize;
            ZSTD_window_clear(&zc->ldmState.window);
        }
        ZSTD_referenceExternalSequences(zc, NULL, 0);

        /* buffers */
        zc->inBuffSize = buffInSize;
        zc->inBuff = (char*)ptr;
        zc->outBuffSize = buffOutSize;
        zc->outBuff = zc->inBuff + buffInSize;

        return 0;
    }
}

/* ZSTD_invalidateRepCodes() :
 * ensures next compression will not use repcodes from previous block.
 * Note : only works with regular variant;
 *        do not use with extDict variant ! */
void ZSTD_invalidateRepCodes(ZSTD_CCtx* cctx) {
    int i;
    for (i=0; i<ZSTD_REP_NUM; i++) cctx->blockState.prevCBlock->rep[i] = 0;
    assert(!ZSTD_window_hasExtDict(cctx->blockState.matchState.window));
}

static size_t ZSTD_resetCCtx_usingCDict(ZSTD_CCtx* cctx,
                            const ZSTD_CDict* cdict,
                            ZSTD_CCtx_params params,
                            U64 pledgedSrcSize,
                            ZSTD_buffered_policy_e zbuff)
{
    /* We have a choice between copying the dictionary context into the working
     * context, or referencing the dictionary context from the working context
     * in-place. We decide here which strategy to use. */
    const U64 attachDictSizeCutoffs[(unsigned)ZSTD_btultra+1] = {
        8 KB, /* unused */
        8 KB, /* ZSTD_fast */
        16 KB, /* ZSTD_dfast */
        16 KB, /* ZSTD_greedy */
        16 KB, /* ZSTD_lazy */
        16 KB, /* ZSTD_lazy2 */
        16 KB, /* ZSTD_btlazy2 */
        16 KB, /* ZSTD_btopt */
        16 KB /* ZSTD_btultra */
    };
    const int attachDict = ( pledgedSrcSize <= attachDictSizeCutoffs[cdict->cParams.strategy]
                          || pledgedSrcSize == ZSTD_CONTENTSIZE_UNKNOWN )
                        && !params.forceWindow /* dictMatchState isn't correctly
                                                * handled in _enforceMaxDist */
                        && cdict->cParams.strategy <= ZSTD_dfast
                        && ZSTD_equivalentCParams(cctx->appliedParams.cParams,
                                                  cdict->cParams);

    DEBUGLOG(4, "ZSTD_resetCCtx_usingCDict (pledgedSrcSize=%u)", (U32)pledgedSrcSize);


    {   unsigned const windowLog = params.cParams.windowLog;
        assert(windowLog != 0);
        /* Copy only compression parameters related to tables. */
        params.cParams = cdict->cParams;
        params.cParams.windowLog = windowLog;
        ZSTD_resetCCtx_internal(cctx, params, pledgedSrcSize,
                                attachDict ? ZSTDcrp_continue : ZSTDcrp_noMemset,
                                zbuff);
        assert(cctx->appliedParams.cParams.strategy == cdict->cParams.strategy);
        assert(cctx->appliedParams.cParams.hashLog == cdict->cParams.hashLog);
        assert(cctx->appliedParams.cParams.chainLog == cdict->cParams.chainLog);
    }

    if (attachDict) {
        const U32 cdictLen = (U32)( cdict->matchState.window.nextSrc
                                  - cdict->matchState.window.base);
        if (cdictLen == 0) {
            /* don't even attach dictionaries with no contents */
            DEBUGLOG(4, "skipping attaching empty dictionary");
        } else {
            DEBUGLOG(4, "attaching dictionary into context");
            cctx->blockState.matchState.dictMatchState = &cdict->matchState;

            /* prep working match state so dict matches never have negative indices
             * when they are translated to the working context's index space. */
            if (cctx->blockState.matchState.window.dictLimit < cdictLen) {
                cctx->blockState.matchState.window.nextSrc =
                    cctx->blockState.matchState.window.base + cdictLen;
                ZSTD_window_clear(&cctx->blockState.matchState.window);
            }
            cctx->blockState.matchState.loadedDictEnd = cctx->blockState.matchState.window.dictLimit;
        }
    } else {
        DEBUGLOG(4, "copying dictionary into context");
        /* copy tables */
        {   size_t const chainSize = (cdict->cParams.strategy == ZSTD_fast) ? 0 : ((size_t)1 << cdict->cParams.chainLog);
            size_t const hSize =  (size_t)1 << cdict->cParams.hashLog;
            size_t const tableSpace = (chainSize + hSize) * sizeof(U32);
            assert((U32*)cctx->blockState.matchState.chainTable == (U32*)cctx->blockState.matchState.hashTable + hSize);  /* chainTable must follow hashTable */
            assert((U32*)cctx->blockState.matchState.hashTable3 == (U32*)cctx->blockState.matchState.chainTable + chainSize);
            assert((U32*)cdict->matchState.chainTable == (U32*)cdict->matchState.hashTable + hSize);  /* chainTable must follow hashTable */
            assert((U32*)cdict->matchState.hashTable3 == (U32*)cdict->matchState.chainTable + chainSize);
            memcpy(cctx->blockState.matchState.hashTable, cdict->matchState.hashTable, tableSpace);   /* presumes all tables follow each other */
        }

        /* Zero the hashTable3, since the cdict never fills it */
        {   size_t const h3Size = (size_t)1 << cctx->blockState.matchState.hashLog3;
            assert(cdict->matchState.hashLog3 == 0);
            memset(cctx->blockState.matchState.hashTable3, 0, h3Size * sizeof(U32));
        }

        /* copy dictionary offsets */
        {
            ZSTD_matchState_t const* srcMatchState = &cdict->matchState;
            ZSTD_matchState_t* dstMatchState = &cctx->blockState.matchState;
            dstMatchState->window       = srcMatchState->window;
            dstMatchState->nextToUpdate = srcMatchState->nextToUpdate;
            dstMatchState->nextToUpdate3= srcMatchState->nextToUpdate3;
            dstMatchState->loadedDictEnd= srcMatchState->loadedDictEnd;
        }
    }

    cctx->dictID = cdict->dictID;

    /* copy block state */
    memcpy(cctx->blockState.prevCBlock, &cdict->cBlockState, sizeof(cdict->cBlockState));

    return 0;
}

/*! ZSTD_copyCCtx_internal() :
 *  Duplicate an existing context `srcCCtx` into another one `dstCCtx`.
 *  Only works during stage ZSTDcs_init (i.e. after creation, but before first call to ZSTD_compressContinue()).
 *  The "context", in this case, refers to the hash and chain tables,
 *  entropy tables, and dictionary references.
 * `windowLog` value is enforced if != 0, otherwise value is copied from srcCCtx.
 * @return : 0, or an error code */
static size_t ZSTD_copyCCtx_internal(ZSTD_CCtx* dstCCtx,
                            const ZSTD_CCtx* srcCCtx,
                            ZSTD_frameParameters fParams,
                            U64 pledgedSrcSize,
                            ZSTD_buffered_policy_e zbuff)
{
    DEBUGLOG(5, "ZSTD_copyCCtx_internal");
    if (srcCCtx->stage!=ZSTDcs_init) return ERROR(stage_wrong);

    memcpy(&dstCCtx->customMem, &srcCCtx->customMem, sizeof(ZSTD_customMem));
    {   ZSTD_CCtx_params params = dstCCtx->requestedParams;
        /* Copy only compression parameters related to tables. */
        params.cParams = srcCCtx->appliedParams.cParams;
        params.fParams = fParams;
        ZSTD_resetCCtx_internal(dstCCtx, params, pledgedSrcSize,
                                ZSTDcrp_noMemset, zbuff);
        assert(dstCCtx->appliedParams.cParams.windowLog == srcCCtx->appliedParams.cParams.windowLog);
        assert(dstCCtx->appliedParams.cParams.strategy == srcCCtx->appliedParams.cParams.strategy);
        assert(dstCCtx->appliedParams.cParams.hashLog == srcCCtx->appliedParams.cParams.hashLog);
        assert(dstCCtx->appliedParams.cParams.chainLog == srcCCtx->appliedParams.cParams.chainLog);
        assert(dstCCtx->blockState.matchState.hashLog3 == srcCCtx->blockState.matchState.hashLog3);
    }

    /* copy tables */
    {   size_t const chainSize = (srcCCtx->appliedParams.cParams.strategy == ZSTD_fast) ? 0 : ((size_t)1 << srcCCtx->appliedParams.cParams.chainLog);
        size_t const hSize =  (size_t)1 << srcCCtx->appliedParams.cParams.hashLog;
        size_t const h3Size = (size_t)1 << srcCCtx->blockState.matchState.hashLog3;
        size_t const tableSpace = (chainSize + hSize + h3Size) * sizeof(U32);
        assert((U32*)dstCCtx->blockState.matchState.chainTable == (U32*)dstCCtx->blockState.matchState.hashTable + hSize);  /* chainTable must follow hashTable */
        assert((U32*)dstCCtx->blockState.matchState.hashTable3 == (U32*)dstCCtx->blockState.matchState.chainTable + chainSize);
        memcpy(dstCCtx->blockState.matchState.hashTable, srcCCtx->blockState.matchState.hashTable, tableSpace);   /* presumes all tables follow each other */
    }

    /* copy dictionary offsets */
    {
        const ZSTD_matchState_t* srcMatchState = &srcCCtx->blockState.matchState;
        ZSTD_matchState_t* dstMatchState = &dstCCtx->blockState.matchState;
        dstMatchState->window       = srcMatchState->window;
        dstMatchState->nextToUpdate = srcMatchState->nextToUpdate;
        dstMatchState->nextToUpdate3= srcMatchState->nextToUpdate3;
        dstMatchState->loadedDictEnd= srcMatchState->loadedDictEnd;
    }
    dstCCtx->dictID = srcCCtx->dictID;

    /* copy block state */
    memcpy(dstCCtx->blockState.prevCBlock, srcCCtx->blockState.prevCBlock, sizeof(*srcCCtx->blockState.prevCBlock));

    return 0;
}

/*! ZSTD_copyCCtx() :
 *  Duplicate an existing context `srcCCtx` into another one `dstCCtx`.
 *  Only works during stage ZSTDcs_init (i.e. after creation, but before first call to ZSTD_compressContinue()).
 *  pledgedSrcSize==0 means "unknown".
*   @return : 0, or an error code */
size_t ZSTD_copyCCtx(ZSTD_CCtx* dstCCtx, const ZSTD_CCtx* srcCCtx, unsigned long long pledgedSrcSize)
{
    ZSTD_frameParameters fParams = { 1 /*content*/, 0 /*checksum*/, 0 /*noDictID*/ };
    ZSTD_buffered_policy_e const zbuff = (ZSTD_buffered_policy_e)(srcCCtx->inBuffSize>0);
    ZSTD_STATIC_ASSERT((U32)ZSTDb_buffered==1);
    if (pledgedSrcSize==0) pledgedSrcSize = ZSTD_CONTENTSIZE_UNKNOWN;
    fParams.contentSizeFlag = (pledgedSrcSize != ZSTD_CONTENTSIZE_UNKNOWN);

    return ZSTD_copyCCtx_internal(dstCCtx, srcCCtx,
                                fParams, pledgedSrcSize,
                                zbuff);
}


#define ZSTD_ROWSIZE 16
/*! ZSTD_reduceTable() :
 *  reduce table indexes by `reducerValue`, or squash to zero.
 *  PreserveMark preserves "unsorted mark" for btlazy2 strategy.
 *  It must be set to a clear 0/1 value, to remove branch during inlining.
 *  Presume table size is a multiple of ZSTD_ROWSIZE
 *  to help auto-vectorization */
FORCE_INLINE_TEMPLATE void
ZSTD_reduceTable_internal (U32* const table, U32 const size, U32 const reducerValue, int const preserveMark)
{
    int const nbRows = (int)size / ZSTD_ROWSIZE;
    int cellNb = 0;
    int rowNb;
    assert((size & (ZSTD_ROWSIZE-1)) == 0);  /* multiple of ZSTD_ROWSIZE */
    assert(size < (1U<<31));   /* can be casted to int */
    for (rowNb=0 ; rowNb < nbRows ; rowNb++) {
        int column;
        for (column=0; column<ZSTD_ROWSIZE; column++) {
            if (preserveMark) {
                U32 const adder = (table[cellNb] == ZSTD_DUBT_UNSORTED_MARK) ? reducerValue : 0;
                table[cellNb] += adder;
            }
            if (table[cellNb] < reducerValue) table[cellNb] = 0;
            else table[cellNb] -= reducerValue;
            cellNb++;
    }   }
}

static void ZSTD_reduceTable(U32* const table, U32 const size, U32 const reducerValue)
{
    ZSTD_reduceTable_internal(table, size, reducerValue, 0);
}

static void ZSTD_reduceTable_btlazy2(U32* const table, U32 const size, U32 const reducerValue)
{
    ZSTD_reduceTable_internal(table, size, reducerValue, 1);
}

/*! ZSTD_reduceIndex() :
*   rescale all indexes to avoid future overflow (indexes are U32) */
static void ZSTD_reduceIndex (ZSTD_CCtx* zc, const U32 reducerValue)
{
    ZSTD_matchState_t* const ms = &zc->blockState.matchState;
    {   U32 const hSize = (U32)1 << zc->appliedParams.cParams.hashLog;
        ZSTD_reduceTable(ms->hashTable, hSize, reducerValue);
    }

    if (zc->appliedParams.cParams.strategy != ZSTD_fast) {
        U32 const chainSize = (U32)1 << zc->appliedParams.cParams.chainLog;
        if (zc->appliedParams.cParams.strategy == ZSTD_btlazy2)
            ZSTD_reduceTable_btlazy2(ms->chainTable, chainSize, reducerValue);
        else
            ZSTD_reduceTable(ms->chainTable, chainSize, reducerValue);
    }

    if (ms->hashLog3) {
        U32 const h3Size = (U32)1 << ms->hashLog3;
        ZSTD_reduceTable(ms->hashTable3, h3Size, reducerValue);
    }
}


/*-*******************************************************
*  Block entropic compression
*********************************************************/

/* See doc/zstd_compression_format.md for detailed format description */

size_t ZSTD_noCompressBlock (void* dst, size_t dstCapacity, const void* src, size_t srcSize)
{
    if (srcSize + ZSTD_blockHeaderSize > dstCapacity) return ERROR(dstSize_tooSmall);
    memcpy((BYTE*)dst + ZSTD_blockHeaderSize, src, srcSize);
    MEM_writeLE24(dst, (U32)(srcSize << 2) + (U32)bt_raw);
    return ZSTD_blockHeaderSize+srcSize;
}


static size_t ZSTD_noCompressLiterals (void* dst, size_t dstCapacity, const void* src, size_t srcSize)
{
    BYTE* const ostart = (BYTE* const)dst;
    U32   const flSize = 1 + (srcSize>31) + (srcSize>4095);

    if (srcSize + flSize > dstCapacity) return ERROR(dstSize_tooSmall);

    switch(flSize)
    {
        case 1: /* 2 - 1 - 5 */
            ostart[0] = (BYTE)((U32)set_basic + (srcSize<<3));
            break;
        case 2: /* 2 - 2 - 12 */
            MEM_writeLE16(ostart, (U16)((U32)set_basic + (1<<2) + (srcSize<<4)));
            break;
        case 3: /* 2 - 2 - 20 */
            MEM_writeLE32(ostart, (U32)((U32)set_basic + (3<<2) + (srcSize<<4)));
            break;
        default:   /* not necessary : flSize is {1,2,3} */
            assert(0);
    }

    memcpy(ostart + flSize, src, srcSize);
    return srcSize + flSize;
}

static size_t ZSTD_compressRleLiteralsBlock (void* dst, size_t dstCapacity, const void* src, size_t srcSize)
{
    BYTE* const ostart = (BYTE* const)dst;
    U32   const flSize = 1 + (srcSize>31) + (srcSize>4095);

    (void)dstCapacity;  /* dstCapacity already guaranteed to be >=4, hence large enough */

    switch(flSize)
    {
        case 1: /* 2 - 1 - 5 */
            ostart[0] = (BYTE)((U32)set_rle + (srcSize<<3));
            break;
        case 2: /* 2 - 2 - 12 */
            MEM_writeLE16(ostart, (U16)((U32)set_rle + (1<<2) + (srcSize<<4)));
            break;
        case 3: /* 2 - 2 - 20 */
            MEM_writeLE32(ostart, (U32)((U32)set_rle + (3<<2) + (srcSize<<4)));
            break;
        default:   /* not necessary : flSize is {1,2,3} */
            assert(0);
    }

    ostart[flSize] = *(const BYTE*)src;
    return flSize+1;
}


/* ZSTD_minGain() :
 * minimum compression required
 * to generate a compress block or a compressed literals section.
 * note : use same formula for both situations */
static size_t ZSTD_minGain(size_t srcSize, ZSTD_strategy strat)
{
    U32 const minlog = (strat==ZSTD_btultra) ? 7 : 6;
    return (srcSize >> minlog) + 2;
}

static size_t ZSTD_compressLiterals (ZSTD_hufCTables_t const* prevHuf,
                                     ZSTD_hufCTables_t* nextHuf,
                                     ZSTD_strategy strategy, int disableLiteralCompression,
                                     void* dst, size_t dstCapacity,
                               const void* src, size_t srcSize,
                                     U32* workspace, const int bmi2)
{
    size_t const minGain = ZSTD_minGain(srcSize, strategy);
    size_t const lhSize = 3 + (srcSize >= 1 KB) + (srcSize >= 16 KB);
    BYTE*  const ostart = (BYTE*)dst;
    U32 singleStream = srcSize < 256;
    symbolEncodingType_e hType = set_compressed;
    size_t cLitSize;

    DEBUGLOG(5,"ZSTD_compressLiterals (disableLiteralCompression=%i)",
                disableLiteralCompression);

    /* Prepare nextEntropy assuming reusing the existing table */
    memcpy(nextHuf, prevHuf, sizeof(*prevHuf));

    if (disableLiteralCompression)
        return ZSTD_noCompressLiterals(dst, dstCapacity, src, srcSize);

    /* small ? don't even attempt compression (speed opt) */
#   define COMPRESS_LITERALS_SIZE_MIN 63
    {   size_t const minLitSize = (prevHuf->repeatMode == HUF_repeat_valid) ? 6 : COMPRESS_LITERALS_SIZE_MIN;
        if (srcSize <= minLitSize) return ZSTD_noCompressLiterals(dst, dstCapacity, src, srcSize);
    }

    if (dstCapacity < lhSize+1) return ERROR(dstSize_tooSmall);   /* not enough space for compression */
    {   HUF_repeat repeat = prevHuf->repeatMode;
        int const preferRepeat = strategy < ZSTD_lazy ? srcSize <= 1024 : 0;
        if (repeat == HUF_repeat_valid && lhSize == 3) singleStream = 1;
        cLitSize = singleStream ? HUF_compress1X_repeat(ostart+lhSize, dstCapacity-lhSize, src, srcSize, 255, 11,
                                      workspace, HUF_WORKSPACE_SIZE, (HUF_CElt*)nextHuf->CTable, &repeat, preferRepeat, bmi2)
                                : HUF_compress4X_repeat(ostart+lhSize, dstCapacity-lhSize, src, srcSize, 255, 11,
                                      workspace, HUF_WORKSPACE_SIZE, (HUF_CElt*)nextHuf->CTable, &repeat, preferRepeat, bmi2);
        if (repeat != HUF_repeat_none) {
            /* reused the existing table */
            hType = set_repeat;
        }
    }

    if ((cLitSize==0) | (cLitSize >= srcSize - minGain) | ERR_isError(cLitSize)) {
        memcpy(nextHuf, prevHuf, sizeof(*prevHuf));
        return ZSTD_noCompressLiterals(dst, dstCapacity, src, srcSize);
    }
    if (cLitSize==1) {
        memcpy(nextHuf, prevHuf, sizeof(*prevHuf));
        return ZSTD_compressRleLiteralsBlock(dst, dstCapacity, src, srcSize);
    }

    if (hType == set_compressed) {
        /* using a newly constructed table */
        nextHuf->repeatMode = HUF_repeat_check;
    }

    /* Build header */
    switch(lhSize)
    {
    case 3: /* 2 - 2 - 10 - 10 */
        {   U32 const lhc = hType + ((!singleStream) << 2) + ((U32)srcSize<<4) + ((U32)cLitSize<<14);
            MEM_writeLE24(ostart, lhc);
            break;
        }
    case 4: /* 2 - 2 - 14 - 14 */
        {   U32 const lhc = hType + (2 << 2) + ((U32)srcSize<<4) + ((U32)cLitSize<<18);
            MEM_writeLE32(ostart, lhc);
            break;
        }
    case 5: /* 2 - 2 - 18 - 18 */
        {   U32 const lhc = hType + (3 << 2) + ((U32)srcSize<<4) + ((U32)cLitSize<<22);
            MEM_writeLE32(ostart, lhc);
            ostart[4] = (BYTE)(cLitSize >> 10);
            break;
        }
    default:  /* not possible : lhSize is {3,4,5} */
        assert(0);
    }
    return lhSize+cLitSize;
}


void ZSTD_seqToCodes(const seqStore_t* seqStorePtr)
{
    const seqDef* const sequences = seqStorePtr->sequencesStart;
    BYTE* const llCodeTable = seqStorePtr->llCode;
    BYTE* const ofCodeTable = seqStorePtr->ofCode;
    BYTE* const mlCodeTable = seqStorePtr->mlCode;
    U32 const nbSeq = (U32)(seqStorePtr->sequences - seqStorePtr->sequencesStart);
    U32 u;
    for (u=0; u<nbSeq; u++) {
        U32 const llv = sequences[u].litLength;
        U32 const mlv = sequences[u].matchLength;
        llCodeTable[u] = (BYTE)ZSTD_LLcode(llv);
        ofCodeTable[u] = (BYTE)ZSTD_highbit32(sequences[u].offset);
        mlCodeTable[u] = (BYTE)ZSTD_MLcode(mlv);
    }
    if (seqStorePtr->longLengthID==1)
        llCodeTable[seqStorePtr->longLengthPos] = MaxLL;
    if (seqStorePtr->longLengthID==2)
        mlCodeTable[seqStorePtr->longLengthPos] = MaxML;
}


/**
 * -log2(x / 256) lookup table for x in [0, 256).
 * If x == 0: Return 0
 * Else: Return floor(-log2(x / 256) * 256)
 */
static unsigned const kInverseProbabiltyLog256[256] = {
    0,    2048, 1792, 1642, 1536, 1453, 1386, 1329, 1280, 1236, 1197, 1162,
    1130, 1100, 1073, 1047, 1024, 1001, 980,  960,  941,  923,  906,  889,
    874,  859,  844,  830,  817,  804,  791,  779,  768,  756,  745,  734,
    724,  714,  704,  694,  685,  676,  667,  658,  650,  642,  633,  626,
    618,  610,  603,  595,  588,  581,  574,  567,  561,  554,  548,  542,
    535,  529,  523,  517,  512,  506,  500,  495,  489,  484,  478,  473,
    468,  463,  458,  453,  448,  443,  438,  434,  429,  424,  420,  415,
    411,  407,  402,  398,  394,  390,  386,  382,  377,  373,  370,  366,
    362,  358,  354,  350,  347,  343,  339,  336,  332,  329,  325,  322,
    318,  315,  311,  308,  305,  302,  298,  295,  292,  289,  286,  282,
    279,  276,  273,  270,  267,  264,  261,  258,  256,  253,  250,  247,
    244,  241,  239,  236,  233,  230,  228,  225,  222,  220,  217,  215,
    212,  209,  207,  204,  202,  199,  197,  194,  192,  190,  187,  185,
    182,  180,  178,  175,  173,  171,  168,  166,  164,  162,  159,  157,
    155,  153,  151,  149,  146,  144,  142,  140,  138,  136,  134,  132,
    130,  128,  126,  123,  121,  119,  117,  115,  114,  112,  110,  108,
    106,  104,  102,  100,  98,   96,   94,   93,   91,   89,   87,   85,
    83,   82,   80,   78,   76,   74,   73,   71,   69,   67,   66,   64,
    62,   61,   59,   57,   55,   54,   52,   50,   49,   47,   46,   44,
    42,   41,   39,   37,   36,   34,   33,   31,   30,   28,   26,   25,
    23,   22,   20,   19,   17,   16,   14,   13,   11,   10,   8,    7,
    5,    4,    2,    1,
};


/**
 * Returns the cost in bits of encoding the distribution described by count
 * using the entropy bound.
 */
static size_t ZSTD_entropyCost(unsigned const* count, unsigned const max, size_t const total)
{
    unsigned cost = 0;
    unsigned s;
    for (s = 0; s <= max; ++s) {
        unsigned norm = (unsigned)((256 * count[s]) / total);
        if (count[s] != 0 && norm == 0)
            norm = 1;
        assert(count[s] < total);
        cost += count[s] * kInverseProbabiltyLog256[norm];
    }
    return cost >> 8;
}


/**
 * Returns the cost in bits of encoding the distribution in count using the
 * table described by norm. The max symbol support by norm is assumed >= max.
 * norm must be valid for every symbol with non-zero probability in count.
 */
static size_t ZSTD_crossEntropyCost(short const* norm, unsigned accuracyLog,
                                    unsigned const* count, unsigned const max)
{
    unsigned const shift = 8 - accuracyLog;
    size_t cost = 0;
    unsigned s;
    assert(accuracyLog <= 8);
    for (s = 0; s <= max; ++s) {
        unsigned const normAcc = norm[s] != -1 ? norm[s] : 1;
        unsigned const norm256 = normAcc << shift;
        assert(norm256 > 0);
        assert(norm256 < 256);
        cost += count[s] * kInverseProbabiltyLog256[norm256];
    }
    return cost >> 8;
}


static unsigned ZSTD_getFSEMaxSymbolValue(FSE_CTable const* ctable) {
  void const* ptr = ctable;
  U16 const* u16ptr = (U16 const*)ptr;
  U32 const maxSymbolValue = MEM_read16(u16ptr + 1);
  return maxSymbolValue;
}


/**
 * Returns the cost in bits of encoding the distribution in count using ctable.
 * Returns an error if ctable cannot represent all the symbols in count.
 */
static size_t ZSTD_fseBitCost(
    FSE_CTable const* ctable,
    unsigned const* count,
    unsigned const max)
{
    unsigned const kAccuracyLog = 8;
    size_t cost = 0;
    unsigned s;
    FSE_CState_t cstate;
    FSE_initCState(&cstate, ctable);
    if (ZSTD_getFSEMaxSymbolValue(ctable) < max) {
        DEBUGLOG(5, "Repeat FSE_CTable has maxSymbolValue %u < %u",
                    ZSTD_getFSEMaxSymbolValue(ctable), max);
        return ERROR(GENERIC);
    }
    for (s = 0; s <= max; ++s) {
        unsigned const tableLog = cstate.stateLog;
        unsigned const badCost = (tableLog + 1) << kAccuracyLog;
        unsigned const bitCost = FSE_bitCost(cstate.symbolTT, tableLog, s, kAccuracyLog);
        if (count[s] == 0)
            continue;
        if (bitCost >= badCost) {
            DEBUGLOG(5, "Repeat FSE_CTable has Prob[%u] == 0", s);
            return ERROR(GENERIC);
        }
        cost += count[s] * bitCost;
    }
    return cost >> kAccuracyLog;
}

/**
 * Returns the cost in bytes of encoding the normalized count header.
 * Returns an error if any of the helper functions return an error.
 */
static size_t ZSTD_NCountCost(unsigned const* count, unsigned const max,
                              size_t const nbSeq, unsigned const FSELog)
{
    BYTE wksp[FSE_NCOUNTBOUND];
    S16 norm[MaxSeq + 1];
    const U32 tableLog = FSE_optimalTableLog(FSELog, nbSeq, max);
    CHECK_F(FSE_normalizeCount(norm, tableLog, count, nbSeq, max));
    return FSE_writeNCount(wksp, sizeof(wksp), norm, max, tableLog);
}


typedef enum {
    ZSTD_defaultDisallowed = 0,
    ZSTD_defaultAllowed = 1
} ZSTD_defaultPolicy_e;

MEM_STATIC symbolEncodingType_e
ZSTD_selectEncodingType(
        FSE_repeat* repeatMode, unsigned const* count, unsigned const max,
        size_t const mostFrequent, size_t nbSeq, unsigned const FSELog,
        FSE_CTable const* prevCTable,
        short const* defaultNorm, U32 defaultNormLog,
        ZSTD_defaultPolicy_e const isDefaultAllowed,
        ZSTD_strategy const strategy)
{
    ZSTD_STATIC_ASSERT(ZSTD_defaultDisallowed == 0 && ZSTD_defaultAllowed != 0);
    if (mostFrequent == nbSeq) {
        *repeatMode = FSE_repeat_none;
        if (isDefaultAllowed && nbSeq <= 2) {
            /* Prefer set_basic over set_rle when there are 2 or less symbols,
             * since RLE uses 1 byte, but set_basic uses 5-6 bits per symbol.
             * If basic encoding isn't possible, always choose RLE.
             */
            DEBUGLOG(5, "Selected set_basic");
            return set_basic;
        }
        DEBUGLOG(5, "Selected set_rle");
        return set_rle;
    }
    if (strategy < ZSTD_lazy) {
        if (isDefaultAllowed) {
            size_t const staticFse_nbSeq_max = 1000;
            size_t const dynamicFse_nbSeq_min = (size_t)1 << defaultNormLog;  /* 32 for offset, 64 for lengths */
            assert(defaultNormLog >= 5 && defaultNormLog <= 6);  /* xx_DEFAULTNORMLOG */
            if ( (*repeatMode == FSE_repeat_valid)
              && (nbSeq < staticFse_nbSeq_max) ) {
                DEBUGLOG(5, "Selected set_repeat");
                return set_repeat;
            }
            if ( (nbSeq < dynamicFse_nbSeq_min)
              || (mostFrequent < (nbSeq >> (defaultNormLog-1))) ) {
                DEBUGLOG(5, "Selected set_basic");
                /* The format allows default tables to be repeated, but it isn't useful.
                 * When using simple heuristics to select encoding type, we don't want
                 * to confuse these tables with dictionaries. When running more careful
                 * analysis, we don't need to waste time checking both repeating tables
                 * and default tables.
                 */
                *repeatMode = FSE_repeat_none;
                return set_basic;
            }
        }
    } else {
        size_t const basicCost = isDefaultAllowed ? ZSTD_crossEntropyCost(defaultNorm, defaultNormLog, count, max) : ERROR(GENERIC);
        size_t const repeatCost = *repeatMode != FSE_repeat_none ? ZSTD_fseBitCost(prevCTable, count, max) : ERROR(GENERIC);
        size_t const NCountCost = ZSTD_NCountCost(count, max, nbSeq, FSELog);
        size_t const compressedCost = (NCountCost << 3) + ZSTD_entropyCost(count, max, nbSeq);

        if (isDefaultAllowed) {
            assert(!ZSTD_isError(basicCost));
            assert(!(*repeatMode == FSE_repeat_valid && ZSTD_isError(repeatCost)));
        }
        assert(!ZSTD_isError(NCountCost));
        assert(compressedCost < ERROR(maxCode));
        DEBUGLOG(5, "Estimated bit costs: basic=%u\trepeat=%u\tcompressed=%u",
                    (U32)basicCost, (U32)repeatCost, (U32)compressedCost);
        if (basicCost <= repeatCost && basicCost <= compressedCost) {
            DEBUGLOG(5, "Selected set_basic");
            assert(isDefaultAllowed);
            *repeatMode = FSE_repeat_none;
            return set_basic;
        }
        if (repeatCost <= compressedCost) {
            DEBUGLOG(5, "Selected set_repeat");
            assert(!ZSTD_isError(repeatCost));
            return set_repeat;
        }
        assert(compressedCost < basicCost && compressedCost < repeatCost);
    }
    DEBUGLOG(5, "Selected set_compressed");
    *repeatMode = FSE_repeat_check;
    return set_compressed;
}

MEM_STATIC size_t
ZSTD_buildCTable(void* dst, size_t dstCapacity,
                FSE_CTable* nextCTable, U32 FSELog, symbolEncodingType_e type,
                U32* count, U32 max,
                const BYTE* codeTable, size_t nbSeq,
                const S16* defaultNorm, U32 defaultNormLog, U32 defaultMax,
                const FSE_CTable* prevCTable, size_t prevCTableSize,
                void* workspace, size_t workspaceSize)
{
    BYTE* op = (BYTE*)dst;
    const BYTE* const oend = op + dstCapacity;

    switch (type) {
    case set_rle:
        *op = codeTable[0];
        CHECK_F(FSE_buildCTable_rle(nextCTable, (BYTE)max));
        return 1;
    case set_repeat:
        memcpy(nextCTable, prevCTable, prevCTableSize);
        return 0;
    case set_basic:
        CHECK_F(FSE_buildCTable_wksp(nextCTable, defaultNorm, defaultMax, defaultNormLog, workspace, workspaceSize));  /* note : could be pre-calculated */
        return 0;
    case set_compressed: {
        S16 norm[MaxSeq + 1];
        size_t nbSeq_1 = nbSeq;
        const U32 tableLog = FSE_optimalTableLog(FSELog, nbSeq, max);
        if (count[codeTable[nbSeq-1]] > 1) {
            count[codeTable[nbSeq-1]]--;
            nbSeq_1--;
        }
        assert(nbSeq_1 > 1);
        CHECK_F(FSE_normalizeCount(norm, tableLog, count, nbSeq_1, max));
        {   size_t const NCountSize = FSE_writeNCount(op, oend - op, norm, max, tableLog);   /* overflow protected */
            if (FSE_isError(NCountSize)) return NCountSize;
            CHECK_F(FSE_buildCTable_wksp(nextCTable, norm, max, tableLog, workspace, workspaceSize));
            return NCountSize;
        }
    }
    default: return assert(0), ERROR(GENERIC);
    }
}

FORCE_INLINE_TEMPLATE size_t
ZSTD_encodeSequences_body(
            void* dst, size_t dstCapacity,
            FSE_CTable const* CTable_MatchLength, BYTE const* mlCodeTable,
            FSE_CTable const* CTable_OffsetBits, BYTE const* ofCodeTable,
            FSE_CTable const* CTable_LitLength, BYTE const* llCodeTable,
            seqDef const* sequences, size_t nbSeq, int longOffsets)
{
    BIT_CStream_t blockStream;
    FSE_CState_t  stateMatchLength;
    FSE_CState_t  stateOffsetBits;
    FSE_CState_t  stateLitLength;

    CHECK_E(BIT_initCStream(&blockStream, dst, dstCapacity), dstSize_tooSmall); /* not enough space remaining */

    /* first symbols */
    FSE_initCState2(&stateMatchLength, CTable_MatchLength, mlCodeTable[nbSeq-1]);
    FSE_initCState2(&stateOffsetBits,  CTable_OffsetBits,  ofCodeTable[nbSeq-1]);
    FSE_initCState2(&stateLitLength,   CTable_LitLength,   llCodeTable[nbSeq-1]);
    BIT_addBits(&blockStream, sequences[nbSeq-1].litLength, LL_bits[llCodeTable[nbSeq-1]]);
    if (MEM_32bits()) BIT_flushBits(&blockStream);
    BIT_addBits(&blockStream, sequences[nbSeq-1].matchLength, ML_bits[mlCodeTable[nbSeq-1]]);
    if (MEM_32bits()) BIT_flushBits(&blockStream);
    if (longOffsets) {
        U32 const ofBits = ofCodeTable[nbSeq-1];
        int const extraBits = ofBits - MIN(ofBits, STREAM_ACCUMULATOR_MIN-1);
        if (extraBits) {
            BIT_addBits(&blockStream, sequences[nbSeq-1].offset, extraBits);
            BIT_flushBits(&blockStream);
        }
        BIT_addBits(&blockStream, sequences[nbSeq-1].offset >> extraBits,
                    ofBits - extraBits);
    } else {
        BIT_addBits(&blockStream, sequences[nbSeq-1].offset, ofCodeTable[nbSeq-1]);
    }
    BIT_flushBits(&blockStream);

    {   size_t n;
        for (n=nbSeq-2 ; n<nbSeq ; n--) {      /* intentional underflow */
            BYTE const llCode = llCodeTable[n];
            BYTE const ofCode = ofCodeTable[n];
            BYTE const mlCode = mlCodeTable[n];
            U32  const llBits = LL_bits[llCode];
            U32  const ofBits = ofCode;
            U32  const mlBits = ML_bits[mlCode];
            DEBUGLOG(6, "encoding: litlen:%2u - matchlen:%2u - offCode:%7u",
                        sequences[n].litLength,
                        sequences[n].matchLength + MINMATCH,
                        sequences[n].offset);
                                                                            /* 32b*/  /* 64b*/
                                                                            /* (7)*/  /* (7)*/
            FSE_encodeSymbol(&blockStream, &stateOffsetBits, ofCode);       /* 15 */  /* 15 */
            FSE_encodeSymbol(&blockStream, &stateMatchLength, mlCode);      /* 24 */  /* 24 */
            if (MEM_32bits()) BIT_flushBits(&blockStream);                  /* (7)*/
            FSE_encodeSymbol(&blockStream, &stateLitLength, llCode);        /* 16 */  /* 33 */
            if (MEM_32bits() || (ofBits+mlBits+llBits >= 64-7-(LLFSELog+MLFSELog+OffFSELog)))
                BIT_flushBits(&blockStream);                                /* (7)*/
            BIT_addBits(&blockStream, sequences[n].litLength, llBits);
            if (MEM_32bits() && ((llBits+mlBits)>24)) BIT_flushBits(&blockStream);
            BIT_addBits(&blockStream, sequences[n].matchLength, mlBits);
            if (MEM_32bits() || (ofBits+mlBits+llBits > 56)) BIT_flushBits(&blockStream);
            if (longOffsets) {
                int const extraBits = ofBits - MIN(ofBits, STREAM_ACCUMULATOR_MIN-1);
                if (extraBits) {
                    BIT_addBits(&blockStream, sequences[n].offset, extraBits);
                    BIT_flushBits(&blockStream);                            /* (7)*/
                }
                BIT_addBits(&blockStream, sequences[n].offset >> extraBits,
                            ofBits - extraBits);                            /* 31 */
            } else {
                BIT_addBits(&blockStream, sequences[n].offset, ofBits);     /* 31 */
            }
            BIT_flushBits(&blockStream);                                    /* (7)*/
    }   }

    DEBUGLOG(6, "ZSTD_encodeSequences: flushing ML state with %u bits", stateMatchLength.stateLog);
    FSE_flushCState(&blockStream, &stateMatchLength);
    DEBUGLOG(6, "ZSTD_encodeSequences: flushing Off state with %u bits", stateOffsetBits.stateLog);
    FSE_flushCState(&blockStream, &stateOffsetBits);
    DEBUGLOG(6, "ZSTD_encodeSequences: flushing LL state with %u bits", stateLitLength.stateLog);
    FSE_flushCState(&blockStream, &stateLitLength);

    {   size_t const streamSize = BIT_closeCStream(&blockStream);
        if (streamSize==0) return ERROR(dstSize_tooSmall);   /* not enough space */
        return streamSize;
    }
}

static size_t
ZSTD_encodeSequences_default(
            void* dst, size_t dstCapacity,
            FSE_CTable const* CTable_MatchLength, BYTE const* mlCodeTable,
            FSE_CTable const* CTable_OffsetBits, BYTE const* ofCodeTable,
            FSE_CTable const* CTable_LitLength, BYTE const* llCodeTable,
            seqDef const* sequences, size_t nbSeq, int longOffsets)
{
    return ZSTD_encodeSequences_body(dst, dstCapacity,
                                    CTable_MatchLength, mlCodeTable,
                                    CTable_OffsetBits, ofCodeTable,
                                    CTable_LitLength, llCodeTable,
                                    sequences, nbSeq, longOffsets);
}


#if DYNAMIC_BMI2

static TARGET_ATTRIBUTE("bmi2") size_t
ZSTD_encodeSequences_bmi2(
            void* dst, size_t dstCapacity,
            FSE_CTable const* CTable_MatchLength, BYTE const* mlCodeTable,
            FSE_CTable const* CTable_OffsetBits, BYTE const* ofCodeTable,
            FSE_CTable const* CTable_LitLength, BYTE const* llCodeTable,
            seqDef const* sequences, size_t nbSeq, int longOffsets)
{
    return ZSTD_encodeSequences_body(dst, dstCapacity,
                                    CTable_MatchLength, mlCodeTable,
                                    CTable_OffsetBits, ofCodeTable,
                                    CTable_LitLength, llCodeTable,
                                    sequences, nbSeq, longOffsets);
}

#endif

size_t ZSTD_encodeSequences(
            void* dst, size_t dstCapacity,
            FSE_CTable const* CTable_MatchLength, BYTE const* mlCodeTable,
            FSE_CTable const* CTable_OffsetBits, BYTE const* ofCodeTable,
            FSE_CTable const* CTable_LitLength, BYTE const* llCodeTable,
            seqDef const* sequences, size_t nbSeq, int longOffsets, int bmi2)
{
#if DYNAMIC_BMI2
    if (bmi2) {
        return ZSTD_encodeSequences_bmi2(dst, dstCapacity,
                                         CTable_MatchLength, mlCodeTable,
                                         CTable_OffsetBits, ofCodeTable,
                                         CTable_LitLength, llCodeTable,
                                         sequences, nbSeq, longOffsets);
    }
#endif
    (void)bmi2;
    return ZSTD_encodeSequences_default(dst, dstCapacity,
                                        CTable_MatchLength, mlCodeTable,
                                        CTable_OffsetBits, ofCodeTable,
                                        CTable_LitLength, llCodeTable,
                                        sequences, nbSeq, longOffsets);
}

MEM_STATIC size_t ZSTD_compressSequences_internal(seqStore_t* seqStorePtr,
                              ZSTD_entropyCTables_t const* prevEntropy,
                              ZSTD_entropyCTables_t* nextEntropy,
                              ZSTD_CCtx_params const* cctxParams,
                              void* dst, size_t dstCapacity, U32* workspace,
                              const int bmi2)
{
    const int longOffsets = cctxParams->cParams.windowLog > STREAM_ACCUMULATOR_MIN;
    ZSTD_strategy const strategy = cctxParams->cParams.strategy;
    U32 count[MaxSeq+1];
    FSE_CTable* CTable_LitLength = nextEntropy->fse.litlengthCTable;
    FSE_CTable* CTable_OffsetBits = nextEntropy->fse.offcodeCTable;
    FSE_CTable* CTable_MatchLength = nextEntropy->fse.matchlengthCTable;
    U32 LLtype, Offtype, MLtype;   /* compressed, raw or rle */
    const seqDef* const sequences = seqStorePtr->sequencesStart;
    const BYTE* const ofCodeTable = seqStorePtr->ofCode;
    const BYTE* const llCodeTable = seqStorePtr->llCode;
    const BYTE* const mlCodeTable = seqStorePtr->mlCode;
    BYTE* const ostart = (BYTE*)dst;
    BYTE* const oend = ostart + dstCapacity;
    BYTE* op = ostart;
    size_t const nbSeq = seqStorePtr->sequences - seqStorePtr->sequencesStart;
    BYTE* seqHead;
    BYTE* lastNCount = NULL;

    ZSTD_STATIC_ASSERT(HUF_WORKSPACE_SIZE >= (1<<MAX(MLFSELog,LLFSELog)));

    /* Compress literals */
    {   const BYTE* const literals = seqStorePtr->litStart;
        size_t const litSize = seqStorePtr->lit - literals;
        int const disableLiteralCompression = (cctxParams->cParams.strategy == ZSTD_fast) && (cctxParams->cParams.targetLength > 0);
        size_t const cSize = ZSTD_compressLiterals(
                                    &prevEntropy->huf, &nextEntropy->huf,
                                    cctxParams->cParams.strategy, disableLiteralCompression,
                                    op, dstCapacity,
                                    literals, litSize,
                                    workspace, bmi2);
        if (ZSTD_isError(cSize))
          return cSize;
        assert(cSize <= dstCapacity);
        op += cSize;
    }

    /* Sequences Header */
    if ((oend-op) < 3 /*max nbSeq Size*/ + 1 /*seqHead*/) return ERROR(dstSize_tooSmall);
    if (nbSeq < 0x7F)
        *op++ = (BYTE)nbSeq;
    else if (nbSeq < LONGNBSEQ)
        op[0] = (BYTE)((nbSeq>>8) + 0x80), op[1] = (BYTE)nbSeq, op+=2;
    else
        op[0]=0xFF, MEM_writeLE16(op+1, (U16)(nbSeq - LONGNBSEQ)), op+=3;
    if (nbSeq==0) {
        /* Copy the old tables over as if we repeated them */
        memcpy(&nextEntropy->fse, &prevEntropy->fse, sizeof(prevEntropy->fse));
        return op - ostart;
    }

    /* seqHead : flags for FSE encoding type */
    seqHead = op++;

    /* convert length/distances into codes */
    ZSTD_seqToCodes(seqStorePtr);
    /* build CTable for Literal Lengths */
    {   U32 max = MaxLL;
        size_t const mostFrequent = FSE_countFast_wksp(count, &max, llCodeTable, nbSeq, workspace);
        DEBUGLOG(5, "Building LL table");
        nextEntropy->fse.litlength_repeatMode = prevEntropy->fse.litlength_repeatMode;
        LLtype = ZSTD_selectEncodingType(&nextEntropy->fse.litlength_repeatMode, count, max, mostFrequent, nbSeq, LLFSELog, prevEntropy->fse.litlengthCTable, LL_defaultNorm, LL_defaultNormLog, ZSTD_defaultAllowed, strategy);
        assert(set_basic < set_compressed && set_rle < set_compressed);
        assert(!(LLtype < set_compressed && nextEntropy->fse.litlength_repeatMode != FSE_repeat_none)); /* We don't copy tables */
        {   size_t const countSize = ZSTD_buildCTable(op, oend - op, CTable_LitLength, LLFSELog, (symbolEncodingType_e)LLtype,
                                                    count, max, llCodeTable, nbSeq, LL_defaultNorm, LL_defaultNormLog, MaxLL,
                                                    prevEntropy->fse.litlengthCTable, sizeof(prevEntropy->fse.litlengthCTable),
                                                    workspace, HUF_WORKSPACE_SIZE);
            if (ZSTD_isError(countSize)) return countSize;
            if (LLtype == set_compressed)
                lastNCount = op;
            op += countSize;
    }   }
    /* build CTable for Offsets */
    {   U32 max = MaxOff;
        size_t const mostFrequent = FSE_countFast_wksp(count, &max, ofCodeTable, nbSeq, workspace);
        /* We can only use the basic table if max <= DefaultMaxOff, otherwise the offsets are too large */
        ZSTD_defaultPolicy_e const defaultPolicy = (max <= DefaultMaxOff) ? ZSTD_defaultAllowed : ZSTD_defaultDisallowed;
        DEBUGLOG(5, "Building OF table");
        nextEntropy->fse.offcode_repeatMode = prevEntropy->fse.offcode_repeatMode;
        Offtype = ZSTD_selectEncodingType(&nextEntropy->fse.offcode_repeatMode, count, max, mostFrequent, nbSeq, OffFSELog, prevEntropy->fse.offcodeCTable, OF_defaultNorm, OF_defaultNormLog, defaultPolicy, strategy);
        assert(!(Offtype < set_compressed && nextEntropy->fse.offcode_repeatMode != FSE_repeat_none)); /* We don't copy tables */
        {   size_t const countSize = ZSTD_buildCTable(op, oend - op, CTable_OffsetBits, OffFSELog, (symbolEncodingType_e)Offtype,
                                                    count, max, ofCodeTable, nbSeq, OF_defaultNorm, OF_defaultNormLog, DefaultMaxOff,
                                                    prevEntropy->fse.offcodeCTable, sizeof(prevEntropy->fse.offcodeCTable),
                                                    workspace, HUF_WORKSPACE_SIZE);
            if (ZSTD_isError(countSize)) return countSize;
            if (Offtype == set_compressed)
                lastNCount = op;
            op += countSize;
    }   }
    /* build CTable for MatchLengths */
    {   U32 max = MaxML;
        size_t const mostFrequent = FSE_countFast_wksp(count, &max, mlCodeTable, nbSeq, workspace);
        DEBUGLOG(5, "Building ML table");
        nextEntropy->fse.matchlength_repeatMode = prevEntropy->fse.matchlength_repeatMode;
        MLtype = ZSTD_selectEncodingType(&nextEntropy->fse.matchlength_repeatMode, count, max, mostFrequent, nbSeq, MLFSELog, prevEntropy->fse.matchlengthCTable, ML_defaultNorm, ML_defaultNormLog, ZSTD_defaultAllowed, strategy);
        assert(!(MLtype < set_compressed && nextEntropy->fse.matchlength_repeatMode != FSE_repeat_none)); /* We don't copy tables */
        {   size_t const countSize = ZSTD_buildCTable(op, oend - op, CTable_MatchLength, MLFSELog, (symbolEncodingType_e)MLtype,
                                                    count, max, mlCodeTable, nbSeq, ML_defaultNorm, ML_defaultNormLog, MaxML,
                                                    prevEntropy->fse.matchlengthCTable, sizeof(prevEntropy->fse.matchlengthCTable),
                                                    workspace, HUF_WORKSPACE_SIZE);
            if (ZSTD_isError(countSize)) return countSize;
            if (MLtype == set_compressed)
                lastNCount = op;
            op += countSize;
    }   }

    *seqHead = (BYTE)((LLtype<<6) + (Offtype<<4) + (MLtype<<2));

    {   size_t const bitstreamSize = ZSTD_encodeSequences(
                                        op, oend - op,
                                        CTable_MatchLength, mlCodeTable,
                                        CTable_OffsetBits, ofCodeTable,
                                        CTable_LitLength, llCodeTable,
                                        sequences, nbSeq,
                                        longOffsets, bmi2);
        if (ZSTD_isError(bitstreamSize)) return bitstreamSize;
        op += bitstreamSize;
        /* zstd versions <= 1.3.4 mistakenly report corruption when
         * FSE_readNCount() recieves a buffer < 4 bytes.
         * Fixed by https://github.com/facebook/zstd/pull/1146.
         * This can happen when the last set_compressed table present is 2
         * bytes and the bitstream is only one byte.
         * In this exceedingly rare case, we will simply emit an uncompressed
         * block, since it isn't worth optimizing.
         */
        if (lastNCount && (op - lastNCount) < 4) {
            /* NCountSize >= 2 && bitstreamSize > 0 ==> lastCountSize == 3 */
            assert(op - lastNCount == 3);
            DEBUGLOG(5, "Avoiding bug in zstd decoder in versions <= 1.3.4 by "
                        "emitting an uncompressed block.");
            return 0;
        }
    }

    return op - ostart;
}

MEM_STATIC size_t ZSTD_compressSequences(seqStore_t* seqStorePtr,
                        const ZSTD_entropyCTables_t* prevEntropy,
                              ZSTD_entropyCTables_t* nextEntropy,
                        const ZSTD_CCtx_params* cctxParams,
                              void* dst, size_t dstCapacity,
                              size_t srcSize, U32* workspace, int bmi2)
{
    size_t const cSize = ZSTD_compressSequences_internal(
            seqStorePtr, prevEntropy, nextEntropy, cctxParams, dst, dstCapacity,
            workspace, bmi2);
    if (cSize == 0) return 0;
    /* When srcSize <= dstCapacity, there is enough space to write a raw uncompressed block.
     * Since we ran out of space, block must be not compressible, so fall back to raw uncompressed block.
     */
    if ((cSize == ERROR(dstSize_tooSmall)) & (srcSize <= dstCapacity))
        return 0;  /* block not compressed */
    if (ZSTD_isError(cSize)) return cSize;

    /* Check compressibility */
    {   size_t const maxCSize = srcSize - ZSTD_minGain(srcSize, cctxParams->cParams.strategy);
        if (cSize >= maxCSize) return 0;  /* block not compressed */
    }

    /* We check that dictionaries have offset codes available for the first
     * block. After the first block, the offcode table might not have large
     * enough codes to represent the offsets in the data.
     */
    if (nextEntropy->fse.offcode_repeatMode == FSE_repeat_valid)
        nextEntropy->fse.offcode_repeatMode = FSE_repeat_check;

    return cSize;
}

/* ZSTD_selectBlockCompressor() :
 * Not static, but internal use only (used by long distance matcher)
 * assumption : strat is a valid strategy */
ZSTD_blockCompressor ZSTD_selectBlockCompressor(ZSTD_strategy strat, ZSTD_dictMode_e dictMode)
{
    static const ZSTD_blockCompressor blockCompressor[3][(unsigned)ZSTD_btultra+1] = {
        { ZSTD_compressBlock_fast  /* default for 0 */,
          ZSTD_compressBlock_fast, ZSTD_compressBlock_doubleFast, ZSTD_compressBlock_greedy,
          ZSTD_compressBlock_lazy, ZSTD_compressBlock_lazy2, ZSTD_compressBlock_btlazy2,
          ZSTD_compressBlock_btopt, ZSTD_compressBlock_btultra },
        { ZSTD_compressBlock_fast_extDict  /* default for 0 */,
          ZSTD_compressBlock_fast_extDict, ZSTD_compressBlock_doubleFast_extDict, ZSTD_compressBlock_greedy_extDict,
          ZSTD_compressBlock_lazy_extDict,ZSTD_compressBlock_lazy2_extDict, ZSTD_compressBlock_btlazy2_extDict,
          ZSTD_compressBlock_btopt_extDict, ZSTD_compressBlock_btultra_extDict },
        { ZSTD_compressBlock_fast_dictMatchState  /* default for 0 */,
          ZSTD_compressBlock_fast_dictMatchState,
          ZSTD_compressBlock_doubleFast_dictMatchState,
          NULL, NULL, NULL, NULL, NULL, NULL /* unimplemented as of yet */ }
    };
    ZSTD_blockCompressor selectedCompressor;
    ZSTD_STATIC_ASSERT((unsigned)ZSTD_fast == 1);

    assert((U32)strat >= (U32)ZSTD_fast);
    assert((U32)strat <= (U32)ZSTD_btultra);
    selectedCompressor = blockCompressor[(int)dictMode][(U32)strat];
    assert(selectedCompressor != NULL);
    return selectedCompressor;
}

static void ZSTD_storeLastLiterals(seqStore_t* seqStorePtr,
                                   const BYTE* anchor, size_t lastLLSize)
{
    memcpy(seqStorePtr->lit, anchor, lastLLSize);
    seqStorePtr->lit += lastLLSize;
}

void ZSTD_resetSeqStore(seqStore_t* ssPtr)
{
    ssPtr->lit = ssPtr->litStart;
    ssPtr->sequences = ssPtr->sequencesStart;
    ssPtr->longLengthID = 0;
}

static size_t ZSTD_compressBlock_internal(ZSTD_CCtx* zc,
                                        void* dst, size_t dstCapacity,
                                        const void* src, size_t srcSize)
{
    ZSTD_matchState_t* const ms = &zc->blockState.matchState;
    DEBUGLOG(5, "ZSTD_compressBlock_internal (dstCapacity=%zu, dictLimit=%u, nextToUpdate=%u)",
                dstCapacity, ms->window.dictLimit, ms->nextToUpdate);

    if (srcSize < MIN_CBLOCK_SIZE+ZSTD_blockHeaderSize+1) {
        ZSTD_ldm_skipSequences(&zc->externSeqStore, srcSize, zc->appliedParams.cParams.searchLength);
        return 0;   /* don't even attempt compression below a certain srcSize */
    }
    ZSTD_resetSeqStore(&(zc->seqStore));
    ms->opt.symbolCosts = &zc->blockState.prevCBlock->entropy;   /* required for optimal parser to read stats from dictionary */

    /* a gap between an attached dict and the current window is not safe,
     * they must remain adjacent, and when that stops being the case, the dict
     * must be unset */
    assert(ms->dictMatchState == NULL || ms->loadedDictEnd == ms->window.dictLimit);

    /* limited update after a very long match */
    {   const BYTE* const base = ms->window.base;
        const BYTE* const istart = (const BYTE*)src;
        const U32 current = (U32)(istart-base);
        if (sizeof(ptrdiff_t)==8) assert(istart - base < (ptrdiff_t)(U32)(-1));   /* ensure no overflow */
        if (current > ms->nextToUpdate + 384)
            ms->nextToUpdate = current - MIN(192, (U32)(current - ms->nextToUpdate - 384));
    }

    /* select and store sequences */
    {   ZSTD_dictMode_e const dictMode = ZSTD_matchState_dictMode(ms);
        size_t lastLLSize;
        {   int i;
            for (i = 0; i < ZSTD_REP_NUM; ++i)
                zc->blockState.nextCBlock->rep[i] = zc->blockState.prevCBlock->rep[i];
        }
        if (zc->externSeqStore.pos < zc->externSeqStore.size) {
            assert(!zc->appliedParams.ldmParams.enableLdm);
            /* Updates ldmSeqStore.pos */
            lastLLSize =
                ZSTD_ldm_blockCompress(&zc->externSeqStore,
                                       ms, &zc->seqStore,
                                       zc->blockState.nextCBlock->rep,
                                       &zc->appliedParams.cParams,
                                       src, srcSize);
            assert(zc->externSeqStore.pos <= zc->externSeqStore.size);
        } else if (zc->appliedParams.ldmParams.enableLdm) {
            rawSeqStore_t ldmSeqStore = {NULL, 0, 0, 0};

            ldmSeqStore.seq = zc->ldmSequences;
            ldmSeqStore.capacity = zc->maxNbLdmSequences;
            /* Updates ldmSeqStore.size */
            CHECK_F(ZSTD_ldm_generateSequences(&zc->ldmState, &ldmSeqStore,
                                               &zc->appliedParams.ldmParams,
                                               src, srcSize));
            /* Updates ldmSeqStore.pos */
            lastLLSize =
                ZSTD_ldm_blockCompress(&ldmSeqStore,
                                       ms, &zc->seqStore,
                                       zc->blockState.nextCBlock->rep,
                                       &zc->appliedParams.cParams,
                                       src, srcSize);
            assert(ldmSeqStore.pos == ldmSeqStore.size);
        } else {   /* not long range mode */
            ZSTD_blockCompressor const blockCompressor = ZSTD_selectBlockCompressor(zc->appliedParams.cParams.strategy, dictMode);
            lastLLSize = blockCompressor(ms, &zc->seqStore, zc->blockState.nextCBlock->rep, &zc->appliedParams.cParams, src, srcSize);
        }
        {   const BYTE* const lastLiterals = (const BYTE*)src + srcSize - lastLLSize;
            ZSTD_storeLastLiterals(&zc->seqStore, lastLiterals, lastLLSize);
    }   }

    /* encode sequences and literals */
    {   size_t const cSize = ZSTD_compressSequences(&zc->seqStore,
                                &zc->blockState.prevCBlock->entropy, &zc->blockState.nextCBlock->entropy,
                                &zc->appliedParams,
                                dst, dstCapacity,
                                srcSize, zc->entropyWorkspace, zc->bmi2);
        if (ZSTD_isError(cSize) || cSize == 0) return cSize;
        /* confirm repcodes and entropy tables */
        {   ZSTD_compressedBlockState_t* const tmp = zc->blockState.prevCBlock;
            zc->blockState.prevCBlock = zc->blockState.nextCBlock;
            zc->blockState.nextCBlock = tmp;
        }
        return cSize;
    }
}


/*! ZSTD_compress_frameChunk() :
*   Compress a chunk of data into one or multiple blocks.
*   All blocks will be terminated, all input will be consumed.
*   Function will issue an error if there is not enough `dstCapacity` to hold the compressed content.
*   Frame is supposed already started (header already produced)
*   @return : compressed size, or an error code
*/
static size_t ZSTD_compress_frameChunk (ZSTD_CCtx* cctx,
                                     void* dst, size_t dstCapacity,
                               const void* src, size_t srcSize,
                                     U32 lastFrameChunk)
{
    size_t blockSize = cctx->blockSize;
    size_t remaining = srcSize;
    const BYTE* ip = (const BYTE*)src;
    BYTE* const ostart = (BYTE*)dst;
    BYTE* op = ostart;
    U32 const maxDist = (U32)1 << cctx->appliedParams.cParams.windowLog;
    assert(cctx->appliedParams.cParams.windowLog <= 31);

    DEBUGLOG(5, "ZSTD_compress_frameChunk (blockSize=%u)", (U32)blockSize);
    if (cctx->appliedParams.fParams.checksumFlag && srcSize)
        XXH64_update(&cctx->xxhState, src, srcSize);

    while (remaining) {
        ZSTD_matchState_t* const ms = &cctx->blockState.matchState;
        U32 const lastBlock = lastFrameChunk & (blockSize >= remaining);

        if (dstCapacity < ZSTD_blockHeaderSize + MIN_CBLOCK_SIZE)
            return ERROR(dstSize_tooSmall);   /* not enough space to store compressed block */
        if (remaining < blockSize) blockSize = remaining;

        if (ZSTD_window_needOverflowCorrection(ms->window, ip + blockSize)) {
            U32 const cycleLog = ZSTD_cycleLog(cctx->appliedParams.cParams.chainLog, cctx->appliedParams.cParams.strategy);
            U32 const correction = ZSTD_window_correctOverflow(&ms->window, cycleLog, maxDist, ip);
            ZSTD_STATIC_ASSERT(ZSTD_CHAINLOG_MAX <= 30);
            ZSTD_STATIC_ASSERT(ZSTD_WINDOWLOG_MAX_32 <= 30);
            ZSTD_STATIC_ASSERT(ZSTD_WINDOWLOG_MAX <= 31);

            ZSTD_reduceIndex(cctx, correction);
            if (ms->nextToUpdate < correction) ms->nextToUpdate = 0;
            else ms->nextToUpdate -= correction;
            ms->loadedDictEnd = 0;
            ms->dictMatchState = NULL;
        }
        ZSTD_window_enforceMaxDist(&ms->window, ip + blockSize, maxDist, &ms->loadedDictEnd, &ms->dictMatchState);
        if (ms->nextToUpdate < ms->window.lowLimit) ms->nextToUpdate = ms->window.lowLimit;

        {   size_t cSize = ZSTD_compressBlock_internal(cctx,
                                op+ZSTD_blockHeaderSize, dstCapacity-ZSTD_blockHeaderSize,
                                ip, blockSize);
            if (ZSTD_isError(cSize)) return cSize;

            if (cSize == 0) {  /* block is not compressible */
                U32 const cBlockHeader24 = lastBlock + (((U32)bt_raw)<<1) + (U32)(blockSize << 3);
                if (blockSize + ZSTD_blockHeaderSize > dstCapacity) return ERROR(dstSize_tooSmall);
                MEM_writeLE32(op, cBlockHeader24);   /* 4th byte will be overwritten */
                memcpy(op + ZSTD_blockHeaderSize, ip, blockSize);
                cSize = ZSTD_blockHeaderSize + blockSize;
            } else {
                U32 const cBlockHeader24 = lastBlock + (((U32)bt_compressed)<<1) + (U32)(cSize << 3);
                MEM_writeLE24(op, cBlockHeader24);
                cSize += ZSTD_blockHeaderSize;
            }

            ip += blockSize;
            assert(remaining >= blockSize);
            remaining -= blockSize;
            op += cSize;
            assert(dstCapacity >= cSize);
            dstCapacity -= cSize;
            DEBUGLOG(5, "ZSTD_compress_frameChunk: adding a block of size %u",
                        (U32)cSize);
    }   }

    if (lastFrameChunk && (op>ostart)) cctx->stage = ZSTDcs_ending;
    return op-ostart;
}


static size_t ZSTD_writeFrameHeader(void* dst, size_t dstCapacity,
                                    ZSTD_CCtx_params params, U64 pledgedSrcSize, U32 dictID)
{   BYTE* const op = (BYTE*)dst;
    U32   const dictIDSizeCodeLength = (dictID>0) + (dictID>=256) + (dictID>=65536);   /* 0-3 */
    U32   const dictIDSizeCode = params.fParams.noDictIDFlag ? 0 : dictIDSizeCodeLength;   /* 0-3 */
    U32   const checksumFlag = params.fParams.checksumFlag>0;
    U32   const windowSize = (U32)1 << params.cParams.windowLog;
    U32   const singleSegment = params.fParams.contentSizeFlag && (windowSize >= pledgedSrcSize);
    BYTE  const windowLogByte = (BYTE)((params.cParams.windowLog - ZSTD_WINDOWLOG_ABSOLUTEMIN) << 3);
    U32   const fcsCode = params.fParams.contentSizeFlag ?
                     (pledgedSrcSize>=256) + (pledgedSrcSize>=65536+256) + (pledgedSrcSize>=0xFFFFFFFFU) : 0;  /* 0-3 */
    BYTE  const frameHeaderDecriptionByte = (BYTE)(dictIDSizeCode + (checksumFlag<<2) + (singleSegment<<5) + (fcsCode<<6) );
    size_t pos=0;

    assert(!(params.fParams.contentSizeFlag && pledgedSrcSize == ZSTD_CONTENTSIZE_UNKNOWN));
    if (dstCapacity < ZSTD_frameHeaderSize_max) return ERROR(dstSize_tooSmall);
    DEBUGLOG(4, "ZSTD_writeFrameHeader : dictIDFlag : %u ; dictID : %u ; dictIDSizeCode : %u",
                !params.fParams.noDictIDFlag, dictID,  dictIDSizeCode);

    if (params.format == ZSTD_f_zstd1) {
        MEM_writeLE32(dst, ZSTD_MAGICNUMBER);
        pos = 4;
    }
    op[pos++] = frameHeaderDecriptionByte;
    if (!singleSegment) op[pos++] = windowLogByte;
    switch(dictIDSizeCode)
    {
        default:  assert(0); /* impossible */
        case 0 : break;
        case 1 : op[pos] = (BYTE)(dictID); pos++; break;
        case 2 : MEM_writeLE16(op+pos, (U16)dictID); pos+=2; break;
        case 3 : MEM_writeLE32(op+pos, dictID); pos+=4; break;
    }
    switch(fcsCode)
    {
        default:  assert(0); /* impossible */
        case 0 : if (singleSegment) op[pos++] = (BYTE)(pledgedSrcSize); break;
        case 1 : MEM_writeLE16(op+pos, (U16)(pledgedSrcSize-256)); pos+=2; break;
        case 2 : MEM_writeLE32(op+pos, (U32)(pledgedSrcSize)); pos+=4; break;
        case 3 : MEM_writeLE64(op+pos, (U64)(pledgedSrcSize)); pos+=8; break;
    }
    return pos;
}

/* ZSTD_writeLastEmptyBlock() :
 * output an empty Block with end-of-frame mark to complete a frame
 * @return : size of data written into `dst` (== ZSTD_blockHeaderSize (defined in zstd_internal.h))
 *           or an error code if `dstCapcity` is too small (<ZSTD_blockHeaderSize)
 */
size_t ZSTD_writeLastEmptyBlock(void* dst, size_t dstCapacity)
{
    if (dstCapacity < ZSTD_blockHeaderSize) return ERROR(dstSize_tooSmall);
    {   U32 const cBlockHeader24 = 1 /*lastBlock*/ + (((U32)bt_raw)<<1);  /* 0 size */
        MEM_writeLE24(dst, cBlockHeader24);
        return ZSTD_blockHeaderSize;
    }
}

size_t ZSTD_referenceExternalSequences(ZSTD_CCtx* cctx, rawSeq* seq, size_t nbSeq)
{
    if (cctx->stage != ZSTDcs_init)
        return ERROR(stage_wrong);
    if (cctx->appliedParams.ldmParams.enableLdm)
        return ERROR(parameter_unsupported);
    cctx->externSeqStore.seq = seq;
    cctx->externSeqStore.size = nbSeq;
    cctx->externSeqStore.capacity = nbSeq;
    cctx->externSeqStore.pos = 0;
    return 0;
}


static size_t ZSTD_compressContinue_internal (ZSTD_CCtx* cctx,
                              void* dst, size_t dstCapacity,
                        const void* src, size_t srcSize,
                               U32 frame, U32 lastFrameChunk)
{
    ZSTD_matchState_t* ms = &cctx->blockState.matchState;
    size_t fhSize = 0;

    DEBUGLOG(5, "ZSTD_compressContinue_internal, stage: %u, srcSize: %u",
                cctx->stage, (U32)srcSize);
    if (cctx->stage==ZSTDcs_created) return ERROR(stage_wrong);   /* missing init (ZSTD_compressBegin) */

    if (frame && (cctx->stage==ZSTDcs_init)) {
        fhSize = ZSTD_writeFrameHeader(dst, dstCapacity, cctx->appliedParams,
                                       cctx->pledgedSrcSizePlusOne-1, cctx->dictID);
        if (ZSTD_isError(fhSize)) return fhSize;
        dstCapacity -= fhSize;
        dst = (char*)dst + fhSize;
        cctx->stage = ZSTDcs_ongoing;
    }

    if (!srcSize) return fhSize;  /* do not generate an empty block if no input */

    if (!ZSTD_window_update(&ms->window, src, srcSize)) {
        ms->nextToUpdate = ms->window.dictLimit;
    }
    if (cctx->appliedParams.ldmParams.enableLdm)
        ZSTD_window_update(&cctx->ldmState.window, src, srcSize);

    DEBUGLOG(5, "ZSTD_compressContinue_internal (blockSize=%u)", (U32)cctx->blockSize);
    {   size_t const cSize = frame ?
                             ZSTD_compress_frameChunk (cctx, dst, dstCapacity, src, srcSize, lastFrameChunk) :
                             ZSTD_compressBlock_internal (cctx, dst, dstCapacity, src, srcSize);
        if (ZSTD_isError(cSize)) return cSize;
        cctx->consumedSrcSize += srcSize;
        cctx->producedCSize += (cSize + fhSize);
        assert(!(cctx->appliedParams.fParams.contentSizeFlag && cctx->pledgedSrcSizePlusOne == 0));
        if (cctx->pledgedSrcSizePlusOne != 0) {  /* control src size */
            ZSTD_STATIC_ASSERT(ZSTD_CONTENTSIZE_UNKNOWN == (unsigned long long)-1);
            if (cctx->consumedSrcSize+1 > cctx->pledgedSrcSizePlusOne) {
                DEBUGLOG(4, "error : pledgedSrcSize = %u, while realSrcSize >= %u",
                    (U32)cctx->pledgedSrcSizePlusOne-1, (U32)cctx->consumedSrcSize);
                return ERROR(srcSize_wrong);
            }
        }
        return cSize + fhSize;
    }
}

size_t ZSTD_compressContinue (ZSTD_CCtx* cctx,
                              void* dst, size_t dstCapacity,
                        const void* src, size_t srcSize)
{
    DEBUGLOG(5, "ZSTD_compressContinue (srcSize=%u)", (U32)srcSize);
    return ZSTD_compressContinue_internal(cctx, dst, dstCapacity, src, srcSize, 1 /* frame mode */, 0 /* last chunk */);
}


size_t ZSTD_getBlockSize(const ZSTD_CCtx* cctx)
{
    ZSTD_compressionParameters const cParams = cctx->appliedParams.cParams;
    assert(!ZSTD_checkCParams(cParams));
    return MIN (ZSTD_BLOCKSIZE_MAX, (U32)1 << cParams.windowLog);
}

size_t ZSTD_compressBlock(ZSTD_CCtx* cctx, void* dst, size_t dstCapacity, const void* src, size_t srcSize)
{
    size_t const blockSizeMax = ZSTD_getBlockSize(cctx);
    if (srcSize > blockSizeMax) return ERROR(srcSize_wrong);
    return ZSTD_compressContinue_internal(cctx, dst, dstCapacity, src, srcSize, 0 /* frame mode */, 0 /* last chunk */);
}

/*! ZSTD_loadDictionaryContent() :
 *  @return : 0, or an error code
 */
static size_t ZSTD_loadDictionaryContent(ZSTD_matchState_t* ms,
                                         ZSTD_CCtx_params const* params,
                                         const void* src, size_t srcSize,
                                         ZSTD_dictTableLoadMethod_e dtlm)
{
    const BYTE* const ip = (const BYTE*) src;
    const BYTE* const iend = ip + srcSize;
    ZSTD_compressionParameters const* cParams = &params->cParams;

    ZSTD_window_update(&ms->window, src, srcSize);
    ms->loadedDictEnd = params->forceWindow ? 0 : (U32)(iend - ms->window.base);

    if (srcSize <= HASH_READ_SIZE) return 0;

    switch(params->cParams.strategy)
    {
    case ZSTD_fast:
        ZSTD_fillHashTable(ms, cParams, iend, dtlm);
        break;
    case ZSTD_dfast:
        ZSTD_fillDoubleHashTable(ms, cParams, iend, dtlm);
        break;

    case ZSTD_greedy:
    case ZSTD_lazy:
    case ZSTD_lazy2:
        if (srcSize >= HASH_READ_SIZE)
            ZSTD_insertAndFindFirstIndex(ms, cParams, iend-HASH_READ_SIZE);
        break;

    case ZSTD_btlazy2:   /* we want the dictionary table fully sorted */
    case ZSTD_btopt:
    case ZSTD_btultra:
        if (srcSize >= HASH_READ_SIZE)
            ZSTD_updateTree(ms, cParams, iend-HASH_READ_SIZE, iend);
        break;

    default:
        assert(0);  /* not possible : not a valid strategy id */
    }

    ms->nextToUpdate = (U32)(iend - ms->window.base);
    return 0;
}


/* Dictionaries that assign zero probability to symbols that show up causes problems
   when FSE encoding.  Refuse dictionaries that assign zero probability to symbols
   that we may encounter during compression.
   NOTE: This behavior is not standard and could be improved in the future. */
static size_t ZSTD_checkDictNCount(short* normalizedCounter, unsigned dictMaxSymbolValue, unsigned maxSymbolValue) {
    U32 s;
    if (dictMaxSymbolValue < maxSymbolValue) return ERROR(dictionary_corrupted);
    for (s = 0; s <= maxSymbolValue; ++s) {
        if (normalizedCounter[s] == 0) return ERROR(dictionary_corrupted);
    }
    return 0;
}


/* Dictionary format :
 * See :
 * https://github.com/facebook/zstd/blob/master/doc/zstd_compression_format.md#dictionary-format
 */
/*! ZSTD_loadZstdDictionary() :
 * @return : dictID, or an error code
 *  assumptions : magic number supposed already checked
 *                dictSize supposed > 8
 */
static size_t ZSTD_loadZstdDictionary(ZSTD_compressedBlockState_t* bs,
                                      ZSTD_matchState_t* ms,
                                      ZSTD_CCtx_params const* params,
                                      const void* dict, size_t dictSize,
                                      ZSTD_dictTableLoadMethod_e dtlm,
                                      void* workspace)
{
    const BYTE* dictPtr = (const BYTE*)dict;
    const BYTE* const dictEnd = dictPtr + dictSize;
    short offcodeNCount[MaxOff+1];
    unsigned offcodeMaxValue = MaxOff;
    size_t dictID;

    ZSTD_STATIC_ASSERT(HUF_WORKSPACE_SIZE >= (1<<MAX(MLFSELog,LLFSELog)));
    assert(dictSize > 8);
    assert(MEM_readLE32(dictPtr) == ZSTD_MAGIC_DICTIONARY);

    dictPtr += 4;   /* skip magic number */
    dictID = params->fParams.noDictIDFlag ? 0 :  MEM_readLE32(dictPtr);
    dictPtr += 4;

    {   unsigned maxSymbolValue = 255;
        size_t const hufHeaderSize = HUF_readCTable((HUF_CElt*)bs->entropy.huf.CTable, &maxSymbolValue, dictPtr, dictEnd-dictPtr);
        if (HUF_isError(hufHeaderSize)) return ERROR(dictionary_corrupted);
        if (maxSymbolValue < 255) return ERROR(dictionary_corrupted);
        dictPtr += hufHeaderSize;
    }

    {   unsigned offcodeLog;
        size_t const offcodeHeaderSize = FSE_readNCount(offcodeNCount, &offcodeMaxValue, &offcodeLog, dictPtr, dictEnd-dictPtr);
        if (FSE_isError(offcodeHeaderSize)) return ERROR(dictionary_corrupted);
        if (offcodeLog > OffFSELog) return ERROR(dictionary_corrupted);
        /* Defer checking offcodeMaxValue because we need to know the size of the dictionary content */
        /* fill all offset symbols to avoid garbage at end of table */
        CHECK_E( FSE_buildCTable_wksp(bs->entropy.fse.offcodeCTable, offcodeNCount, MaxOff, offcodeLog, workspace, HUF_WORKSPACE_SIZE),
                 dictionary_corrupted);
        dictPtr += offcodeHeaderSize;
    }

    {   short matchlengthNCount[MaxML+1];
        unsigned matchlengthMaxValue = MaxML, matchlengthLog;
        size_t const matchlengthHeaderSize = FSE_readNCount(matchlengthNCount, &matchlengthMaxValue, &matchlengthLog, dictPtr, dictEnd-dictPtr);
        if (FSE_isError(matchlengthHeaderSize)) return ERROR(dictionary_corrupted);
        if (matchlengthLog > MLFSELog) return ERROR(dictionary_corrupted);
        /* Every match length code must have non-zero probability */
        CHECK_F( ZSTD_checkDictNCount(matchlengthNCount, matchlengthMaxValue, MaxML));
        CHECK_E( FSE_buildCTable_wksp(bs->entropy.fse.matchlengthCTable, matchlengthNCount, matchlengthMaxValue, matchlengthLog, workspace, HUF_WORKSPACE_SIZE),
                 dictionary_corrupted);
        dictPtr += matchlengthHeaderSize;
    }

    {   short litlengthNCount[MaxLL+1];
        unsigned litlengthMaxValue = MaxLL, litlengthLog;
        size_t const litlengthHeaderSize = FSE_readNCount(litlengthNCount, &litlengthMaxValue, &litlengthLog, dictPtr, dictEnd-dictPtr);
        if (FSE_isError(litlengthHeaderSize)) return ERROR(dictionary_corrupted);
        if (litlengthLog > LLFSELog) return ERROR(dictionary_corrupted);
        /* Every literal length code must have non-zero probability */
        CHECK_F( ZSTD_checkDictNCount(litlengthNCount, litlengthMaxValue, MaxLL));
        CHECK_E( FSE_buildCTable_wksp(bs->entropy.fse.litlengthCTable, litlengthNCount, litlengthMaxValue, litlengthLog, workspace, HUF_WORKSPACE_SIZE),
                 dictionary_corrupted);
        dictPtr += litlengthHeaderSize;
    }

    if (dictPtr+12 > dictEnd) return ERROR(dictionary_corrupted);
    bs->rep[0] = MEM_readLE32(dictPtr+0);
    bs->rep[1] = MEM_readLE32(dictPtr+4);
    bs->rep[2] = MEM_readLE32(dictPtr+8);
    dictPtr += 12;

    {   size_t const dictContentSize = (size_t)(dictEnd - dictPtr);
        U32 offcodeMax = MaxOff;
        if (dictContentSize <= ((U32)-1) - 128 KB) {
            U32 const maxOffset = (U32)dictContentSize + 128 KB; /* The maximum offset that must be supported */
            offcodeMax = ZSTD_highbit32(maxOffset); /* Calculate minimum offset code required to represent maxOffset */
        }
        /* All offset values <= dictContentSize + 128 KB must be representable */
        CHECK_F (ZSTD_checkDictNCount(offcodeNCount, offcodeMaxValue, MIN(offcodeMax, MaxOff)));
        /* All repCodes must be <= dictContentSize and != 0*/
        {   U32 u;
            for (u=0; u<3; u++) {
                if (bs->rep[u] == 0) return ERROR(dictionary_corrupted);
                if (bs->rep[u] > dictContentSize) return ERROR(dictionary_corrupted);
        }   }

        bs->entropy.huf.repeatMode = HUF_repeat_valid;
        bs->entropy.fse.offcode_repeatMode = FSE_repeat_valid;
        bs->entropy.fse.matchlength_repeatMode = FSE_repeat_valid;
        bs->entropy.fse.litlength_repeatMode = FSE_repeat_valid;
        CHECK_F(ZSTD_loadDictionaryContent(ms, params, dictPtr, dictContentSize, dtlm));
        return dictID;
    }
}

/** ZSTD_compress_insertDictionary() :
*   @return : dictID, or an error code */
static size_t
ZSTD_compress_insertDictionary(ZSTD_compressedBlockState_t* bs,
                               ZSTD_matchState_t* ms,
                         const ZSTD_CCtx_params* params,
                         const void* dict, size_t dictSize,
                               ZSTD_dictContentType_e dictContentType,
                               ZSTD_dictTableLoadMethod_e dtlm,
                               void* workspace)
{
    DEBUGLOG(4, "ZSTD_compress_insertDictionary (dictSize=%u)", (U32)dictSize);
    if ((dict==NULL) || (dictSize<=8)) return 0;

    ZSTD_reset_compressedBlockState(bs);

    /* dict restricted modes */
    if (dictContentType == ZSTD_dct_rawContent)
        return ZSTD_loadDictionaryContent(ms, params, dict, dictSize, dtlm);

    if (MEM_readLE32(dict) != ZSTD_MAGIC_DICTIONARY) {
        if (dictContentType == ZSTD_dct_auto) {
            DEBUGLOG(4, "raw content dictionary detected");
            return ZSTD_loadDictionaryContent(ms, params, dict, dictSize, dtlm);
        }
        if (dictContentType == ZSTD_dct_fullDict)
            return ERROR(dictionary_wrong);
        assert(0);   /* impossible */
    }

    /* dict as full zstd dictionary */
    return ZSTD_loadZstdDictionary(bs, ms, params, dict, dictSize, dtlm, workspace);
}

/*! ZSTD_compressBegin_internal() :
 * @return : 0, or an error code */
size_t ZSTD_compressBegin_internal(ZSTD_CCtx* cctx,
                             const void* dict, size_t dictSize,
                             ZSTD_dictContentType_e dictContentType,
                             ZSTD_dictTableLoadMethod_e dtlm,
                             const ZSTD_CDict* cdict,
                             ZSTD_CCtx_params params, U64 pledgedSrcSize,
                             ZSTD_buffered_policy_e zbuff)
{
    DEBUGLOG(4, "ZSTD_compressBegin_internal: wlog=%u", params.cParams.windowLog);
    /* params are supposed to be fully validated at this point */
    assert(!ZSTD_isError(ZSTD_checkCParams(params.cParams)));
    assert(!((dict) && (cdict)));  /* either dict or cdict, not both */

    if (cdict && cdict->dictContentSize>0) {
        return ZSTD_resetCCtx_usingCDict(cctx, cdict, params, pledgedSrcSize, zbuff);
    }

    CHECK_F( ZSTD_resetCCtx_internal(cctx, params, pledgedSrcSize,
                                     ZSTDcrp_continue, zbuff) );
    {
        size_t const dictID = ZSTD_compress_insertDictionary(
                cctx->blockState.prevCBlock, &cctx->blockState.matchState,
                &params, dict, dictSize, dictContentType, dtlm, cctx->entropyWorkspace);
        if (ZSTD_isError(dictID)) return dictID;
        assert(dictID <= (size_t)(U32)-1);
        cctx->dictID = (U32)dictID;
    }
    return 0;
}

size_t ZSTD_compressBegin_advanced_internal(ZSTD_CCtx* cctx,
                                    const void* dict, size_t dictSize,
                                    ZSTD_dictContentType_e dictContentType,
                                    ZSTD_dictTableLoadMethod_e dtlm,
                                    const ZSTD_CDict* cdict,
                                    ZSTD_CCtx_params params,
                                    unsigned long long pledgedSrcSize)
{
    DEBUGLOG(4, "ZSTD_compressBegin_advanced_internal: wlog=%u", params.cParams.windowLog);
    /* compression parameters verification and optimization */
    CHECK_F( ZSTD_checkCParams(params.cParams) );
    return ZSTD_compressBegin_internal(cctx,
                                       dict, dictSize, dictContentType, dtlm,
                                       cdict,
                                       params, pledgedSrcSize,
                                       ZSTDb_not_buffered);
}

/*! ZSTD_compressBegin_advanced() :
*   @return : 0, or an error code */
size_t ZSTD_compressBegin_advanced(ZSTD_CCtx* cctx,
                             const void* dict, size_t dictSize,
                                   ZSTD_parameters params, unsigned long long pledgedSrcSize)
{
    ZSTD_CCtx_params const cctxParams =
            ZSTD_assignParamsToCCtxParams(cctx->requestedParams, params);
    return ZSTD_compressBegin_advanced_internal(cctx,
                                            dict, dictSize, ZSTD_dct_auto, ZSTD_dtlm_fast,
                                            NULL /*cdict*/,
                                            cctxParams, pledgedSrcSize);
}

size_t ZSTD_compressBegin_usingDict(ZSTD_CCtx* cctx, const void* dict, size_t dictSize, int compressionLevel)
{
    ZSTD_parameters const params = ZSTD_getParams(compressionLevel, ZSTD_CONTENTSIZE_UNKNOWN, dictSize);
    ZSTD_CCtx_params const cctxParams =
            ZSTD_assignParamsToCCtxParams(cctx->requestedParams, params);
    DEBUGLOG(4, "ZSTD_compressBegin_usingDict (dictSize=%u)", (U32)dictSize);
    return ZSTD_compressBegin_internal(cctx, dict, dictSize, ZSTD_dct_auto, ZSTD_dtlm_fast, NULL,
                                       cctxParams, ZSTD_CONTENTSIZE_UNKNOWN, ZSTDb_not_buffered);
}

size_t ZSTD_compressBegin(ZSTD_CCtx* cctx, int compressionLevel)
{
    return ZSTD_compressBegin_usingDict(cctx, NULL, 0, compressionLevel);
}


/*! ZSTD_writeEpilogue() :
*   Ends a frame.
*   @return : nb of bytes written into dst (or an error code) */
static size_t ZSTD_writeEpilogue(ZSTD_CCtx* cctx, void* dst, size_t dstCapacity)
{
    BYTE* const ostart = (BYTE*)dst;
    BYTE* op = ostart;
    size_t fhSize = 0;

    DEBUGLOG(4, "ZSTD_writeEpilogue");
    if (cctx->stage == ZSTDcs_created) return ERROR(stage_wrong);  /* init missing */

    /* special case : empty frame */
    if (cctx->stage == ZSTDcs_init) {
        fhSize = ZSTD_writeFrameHeader(dst, dstCapacity, cctx->appliedParams, 0, 0);
        if (ZSTD_isError(fhSize)) return fhSize;
        dstCapacity -= fhSize;
        op += fhSize;
        cctx->stage = ZSTDcs_ongoing;
    }

    if (cctx->stage != ZSTDcs_ending) {
        /* write one last empty block, make it the "last" block */
        U32 const cBlockHeader24 = 1 /* last block */ + (((U32)bt_raw)<<1) + 0;
        if (dstCapacity<4) return ERROR(dstSize_tooSmall);
        MEM_writeLE32(op, cBlockHeader24);
        op += ZSTD_blockHeaderSize;
        dstCapacity -= ZSTD_blockHeaderSize;
    }

    if (cctx->appliedParams.fParams.checksumFlag) {
        U32 const checksum = (U32) XXH64_digest(&cctx->xxhState);
        if (dstCapacity<4) return ERROR(dstSize_tooSmall);
        DEBUGLOG(4, "ZSTD_writeEpilogue: write checksum : %08X", checksum);
        MEM_writeLE32(op, checksum);
        op += 4;
    }

    cctx->stage = ZSTDcs_created;  /* return to "created but no init" status */
    return op-ostart;
}

size_t ZSTD_compressEnd (ZSTD_CCtx* cctx,
                         void* dst, size_t dstCapacity,
                   const void* src, size_t srcSize)
{
    size_t endResult;
    size_t const cSize = ZSTD_compressContinue_internal(cctx,
                                dst, dstCapacity, src, srcSize,
                                1 /* frame mode */, 1 /* last chunk */);
    if (ZSTD_isError(cSize)) return cSize;
    endResult = ZSTD_writeEpilogue(cctx, (char*)dst + cSize, dstCapacity-cSize);
    if (ZSTD_isError(endResult)) return endResult;
    assert(!(cctx->appliedParams.fParams.contentSizeFlag && cctx->pledgedSrcSizePlusOne == 0));
    if (cctx->pledgedSrcSizePlusOne != 0) {  /* control src size */
        ZSTD_STATIC_ASSERT(ZSTD_CONTENTSIZE_UNKNOWN == (unsigned long long)-1);
        DEBUGLOG(4, "end of frame : controlling src size");
        if (cctx->pledgedSrcSizePlusOne != cctx->consumedSrcSize+1) {
            DEBUGLOG(4, "error : pledgedSrcSize = %u, while realSrcSize = %u",
                (U32)cctx->pledgedSrcSizePlusOne-1, (U32)cctx->consumedSrcSize);
            return ERROR(srcSize_wrong);
    }   }
    return cSize + endResult;
}


static size_t ZSTD_compress_internal (ZSTD_CCtx* cctx,
                                      void* dst, size_t dstCapacity,
                                const void* src, size_t srcSize,
                                const void* dict,size_t dictSize,
                                      ZSTD_parameters params)
{
    ZSTD_CCtx_params const cctxParams =
            ZSTD_assignParamsToCCtxParams(cctx->requestedParams, params);
    DEBUGLOG(4, "ZSTD_compress_internal");
    return ZSTD_compress_advanced_internal(cctx,
                                           dst, dstCapacity,
                                           src, srcSize,
                                           dict, dictSize,
                                           cctxParams);
}

size_t ZSTD_compress_advanced (ZSTD_CCtx* cctx,
                               void* dst, size_t dstCapacity,
                         const void* src, size_t srcSize,
                         const void* dict,size_t dictSize,
                               ZSTD_parameters params)
{
    DEBUGLOG(4, "ZSTD_compress_advanced");
    CHECK_F(ZSTD_checkCParams(params.cParams));
    return ZSTD_compress_internal(cctx,
                                  dst, dstCapacity,
                                  src, srcSize,
                                  dict, dictSize,
                                  params);
}

/* Internal */
size_t ZSTD_compress_advanced_internal(
        ZSTD_CCtx* cctx,
        void* dst, size_t dstCapacity,
        const void* src, size_t srcSize,
        const void* dict,size_t dictSize,
        ZSTD_CCtx_params params)
{
    DEBUGLOG(4, "ZSTD_compress_advanced_internal (srcSize:%u)", (U32)srcSize);
    CHECK_F( ZSTD_compressBegin_internal(cctx,
                         dict, dictSize, ZSTD_dct_auto, ZSTD_dtlm_fast, NULL,
                         params, srcSize, ZSTDb_not_buffered) );
    return ZSTD_compressEnd(cctx, dst, dstCapacity, src, srcSize);
}

size_t ZSTD_compress_usingDict(ZSTD_CCtx* cctx,
                               void* dst, size_t dstCapacity,
                         const void* src, size_t srcSize,
                         const void* dict, size_t dictSize,
                               int compressionLevel)
{
    ZSTD_parameters const params = ZSTD_getParams(compressionLevel, srcSize + (!srcSize), dict ? dictSize : 0);
    ZSTD_CCtx_params cctxParams = ZSTD_assignParamsToCCtxParams(cctx->requestedParams, params);
    assert(params.fParams.contentSizeFlag == 1);
    return ZSTD_compress_advanced_internal(cctx, dst, dstCapacity, src, srcSize, dict, dictSize, cctxParams);
}

size_t ZSTD_compressCCtx(ZSTD_CCtx* cctx,
                         void* dst, size_t dstCapacity,
                   const void* src, size_t srcSize,
                         int compressionLevel)
{
    DEBUGLOG(4, "ZSTD_compressCCtx (srcSize=%u)", (U32)srcSize);
    assert(cctx != NULL);
    return ZSTD_compress_usingDict(cctx, dst, dstCapacity, src, srcSize, NULL, 0, compressionLevel);
}

size_t ZSTD_compress(void* dst, size_t dstCapacity,
               const void* src, size_t srcSize,
                     int compressionLevel)
{
    size_t result;
    ZSTD_CCtx ctxBody;
    ZSTD_initCCtx(&ctxBody, ZSTD_defaultCMem);
    result = ZSTD_compressCCtx(&ctxBody, dst, dstCapacity, src, srcSize, compressionLevel);
    ZSTD_freeCCtxContent(&ctxBody);   /* can't free ctxBody itself, as it's on stack; free only heap content */
    return result;
}


/* =====  Dictionary API  ===== */

/*! ZSTD_estimateCDictSize_advanced() :
 *  Estimate amount of memory that will be needed to create a dictionary with following arguments */
size_t ZSTD_estimateCDictSize_advanced(
        size_t dictSize, ZSTD_compressionParameters cParams,
        ZSTD_dictLoadMethod_e dictLoadMethod)
{
    DEBUGLOG(5, "sizeof(ZSTD_CDict) : %u", (U32)sizeof(ZSTD_CDict));
    return sizeof(ZSTD_CDict) + HUF_WORKSPACE_SIZE + ZSTD_sizeof_matchState(&cParams, /* forCCtx */ 0)
           + (dictLoadMethod == ZSTD_dlm_byRef ? 0 : dictSize);
}

size_t ZSTD_estimateCDictSize(size_t dictSize, int compressionLevel)
{
    ZSTD_compressionParameters const cParams = ZSTD_getCParams(compressionLevel, 0, dictSize);
    return ZSTD_estimateCDictSize_advanced(dictSize, cParams, ZSTD_dlm_byCopy);
}

size_t ZSTD_sizeof_CDict(const ZSTD_CDict* cdict)
{
    if (cdict==NULL) return 0;   /* support sizeof on NULL */
    DEBUGLOG(5, "sizeof(*cdict) : %u", (U32)sizeof(*cdict));
    return cdict->workspaceSize + (cdict->dictBuffer ? cdict->dictContentSize : 0) + sizeof(*cdict);
}

static size_t ZSTD_initCDict_internal(
                    ZSTD_CDict* cdict,
              const void* dictBuffer, size_t dictSize,
                    ZSTD_dictLoadMethod_e dictLoadMethod,
                    ZSTD_dictContentType_e dictContentType,
                    ZSTD_compressionParameters cParams)
{
    DEBUGLOG(3, "ZSTD_initCDict_internal (dictContentType:%u)", (U32)dictContentType);
    assert(!ZSTD_checkCParams(cParams));
    cdict->cParams = cParams;
    if ((dictLoadMethod == ZSTD_dlm_byRef) || (!dictBuffer) || (!dictSize)) {
        cdict->dictBuffer = NULL;
        cdict->dictContent = dictBuffer;
    } else {
        void* const internalBuffer = ZSTD_malloc(dictSize, cdict->customMem);
        cdict->dictBuffer = internalBuffer;
        cdict->dictContent = internalBuffer;
        if (!internalBuffer) return ERROR(memory_allocation);
        memcpy(internalBuffer, dictBuffer, dictSize);
    }
    cdict->dictContentSize = dictSize;

    /* Reset the state to no dictionary */
    ZSTD_reset_compressedBlockState(&cdict->cBlockState);
    {   void* const end = ZSTD_reset_matchState(
                &cdict->matchState,
                (U32*)cdict->workspace + HUF_WORKSPACE_SIZE_U32,
                &cParams, ZSTDcrp_continue, /* forCCtx */ 0);
        assert(end == (char*)cdict->workspace + cdict->workspaceSize);
        (void)end;
    }
    /* (Maybe) load the dictionary
     * Skips loading the dictionary if it is <= 8 bytes.
     */
    {   ZSTD_CCtx_params params;
        memset(&params, 0, sizeof(params));
        params.compressionLevel = ZSTD_CLEVEL_DEFAULT;
        params.fParams.contentSizeFlag = 1;
        params.cParams = cParams;
        {   size_t const dictID = ZSTD_compress_insertDictionary(
                    &cdict->cBlockState, &cdict->matchState, &params,
                    cdict->dictContent, cdict->dictContentSize,
                    dictContentType, ZSTD_dtlm_full, cdict->workspace);
            if (ZSTD_isError(dictID)) return dictID;
            assert(dictID <= (size_t)(U32)-1);
            cdict->dictID = (U32)dictID;
        }
    }

    return 0;
}

ZSTD_CDict* ZSTD_createCDict_advanced(const void* dictBuffer, size_t dictSize,
                                      ZSTD_dictLoadMethod_e dictLoadMethod,
                                      ZSTD_dictContentType_e dictContentType,
                                      ZSTD_compressionParameters cParams, ZSTD_customMem customMem)
{
    DEBUGLOG(3, "ZSTD_createCDict_advanced, mode %u", (U32)dictContentType);
    if (!customMem.customAlloc ^ !customMem.customFree) return NULL;

    {   ZSTD_CDict* const cdict = (ZSTD_CDict*)ZSTD_malloc(sizeof(ZSTD_CDict), customMem);
        size_t const workspaceSize = HUF_WORKSPACE_SIZE + ZSTD_sizeof_matchState(&cParams, /* forCCtx */ 0);
        void* const workspace = ZSTD_malloc(workspaceSize, customMem);

        if (!cdict || !workspace) {
            ZSTD_free(cdict, customMem);
            ZSTD_free(workspace, customMem);
            return NULL;
        }
        cdict->customMem = customMem;
        cdict->workspace = workspace;
        cdict->workspaceSize = workspaceSize;
        if (ZSTD_isError( ZSTD_initCDict_internal(cdict,
                                        dictBuffer, dictSize,
                                        dictLoadMethod, dictContentType,
                                        cParams) )) {
            ZSTD_freeCDict(cdict);
            return NULL;
        }

        return cdict;
    }
}

ZSTD_CDict* ZSTD_createCDict(const void* dict, size_t dictSize, int compressionLevel)
{
    ZSTD_compressionParameters cParams = ZSTD_getCParams(compressionLevel, 0, dictSize);
    return ZSTD_createCDict_advanced(dict, dictSize,
                                     ZSTD_dlm_byCopy, ZSTD_dct_auto,
                                     cParams, ZSTD_defaultCMem);
}

ZSTD_CDict* ZSTD_createCDict_byReference(const void* dict, size_t dictSize, int compressionLevel)
{
    ZSTD_compressionParameters cParams = ZSTD_getCParams(compressionLevel, 0, dictSize);
    return ZSTD_createCDict_advanced(dict, dictSize,
                                     ZSTD_dlm_byRef, ZSTD_dct_auto,
                                     cParams, ZSTD_defaultCMem);
}

size_t ZSTD_freeCDict(ZSTD_CDict* cdict)
{
    if (cdict==NULL) return 0;   /* support free on NULL */
    {   ZSTD_customMem const cMem = cdict->customMem;
        ZSTD_free(cdict->workspace, cMem);
        ZSTD_free(cdict->dictBuffer, cMem);
        ZSTD_free(cdict, cMem);
        return 0;
    }
}

/*! ZSTD_initStaticCDict_advanced() :
 *  Generate a digested dictionary in provided memory area.
 *  workspace: The memory area to emplace the dictionary into.
 *             Provided pointer must 8-bytes aligned.
 *             It must outlive dictionary usage.
 *  workspaceSize: Use ZSTD_estimateCDictSize()
 *                 to determine how large workspace must be.
 *  cParams : use ZSTD_getCParams() to transform a compression level
 *            into its relevants cParams.
 * @return : pointer to ZSTD_CDict*, or NULL if error (size too small)
 *  Note : there is no corresponding "free" function.
 *         Since workspace was allocated externally, it must be freed externally.
 */
const ZSTD_CDict* ZSTD_initStaticCDict(
                                 void* workspace, size_t workspaceSize,
                           const void* dict, size_t dictSize,
                                 ZSTD_dictLoadMethod_e dictLoadMethod,
                                 ZSTD_dictContentType_e dictContentType,
                                 ZSTD_compressionParameters cParams)
{
    size_t const matchStateSize = ZSTD_sizeof_matchState(&cParams, /* forCCtx */ 0);
    size_t const neededSize = sizeof(ZSTD_CDict) + (dictLoadMethod == ZSTD_dlm_byRef ? 0 : dictSize)
                            + HUF_WORKSPACE_SIZE + matchStateSize;
    ZSTD_CDict* const cdict = (ZSTD_CDict*) workspace;
    void* ptr;
    if ((size_t)workspace & 7) return NULL;  /* 8-aligned */
    DEBUGLOG(4, "(workspaceSize < neededSize) : (%u < %u) => %u",
        (U32)workspaceSize, (U32)neededSize, (U32)(workspaceSize < neededSize));
    if (workspaceSize < neededSize) return NULL;

    if (dictLoadMethod == ZSTD_dlm_byCopy) {
        memcpy(cdict+1, dict, dictSize);
        dict = cdict+1;
        ptr = (char*)workspace + sizeof(ZSTD_CDict) + dictSize;
    } else {
        ptr = cdict+1;
    }
    cdict->workspace = ptr;
    cdict->workspaceSize = HUF_WORKSPACE_SIZE + matchStateSize;

    if (ZSTD_isError( ZSTD_initCDict_internal(cdict,
                                              dict, dictSize,
                                              ZSTD_dlm_byRef, dictContentType,
                                              cParams) ))
        return NULL;

    return cdict;
}

ZSTD_compressionParameters ZSTD_getCParamsFromCDict(const ZSTD_CDict* cdict)
{
    assert(cdict != NULL);
    return cdict->cParams;
}

/* ZSTD_compressBegin_usingCDict_advanced() :
 * cdict must be != NULL */
size_t ZSTD_compressBegin_usingCDict_advanced(
    ZSTD_CCtx* const cctx, const ZSTD_CDict* const cdict,
    ZSTD_frameParameters const fParams, unsigned long long const pledgedSrcSize)
{
    DEBUGLOG(4, "ZSTD_compressBegin_usingCDict_advanced");
    if (cdict==NULL) return ERROR(dictionary_wrong);
    {   ZSTD_CCtx_params params = cctx->requestedParams;
        params.cParams = ZSTD_getCParamsFromCDict(cdict);
        /* Increase window log to fit the entire dictionary and source if the
         * source size is known. Limit the increase to 19, which is the
         * window log for compression level 1 with the largest source size.
         */
        if (pledgedSrcSize != ZSTD_CONTENTSIZE_UNKNOWN) {
            U32 const limitedSrcSize = (U32)MIN(pledgedSrcSize, 1U << 19);
            U32 const limitedSrcLog = limitedSrcSize > 1 ? ZSTD_highbit32(limitedSrcSize - 1) + 1 : 1;
            params.cParams.windowLog = MAX(params.cParams.windowLog, limitedSrcLog);
        }
        params.fParams = fParams;
        return ZSTD_compressBegin_internal(cctx,
                                           NULL, 0, ZSTD_dct_auto, ZSTD_dtlm_fast,
                                           cdict,
                                           params, pledgedSrcSize,
                                           ZSTDb_not_buffered);
    }
}

/* ZSTD_compressBegin_usingCDict() :
 * pledgedSrcSize=0 means "unknown"
 * if pledgedSrcSize>0, it will enable contentSizeFlag */
size_t ZSTD_compressBegin_usingCDict(ZSTD_CCtx* cctx, const ZSTD_CDict* cdict)
{
    ZSTD_frameParameters const fParams = { 0 /*content*/, 0 /*checksum*/, 0 /*noDictID*/ };
    DEBUGLOG(4, "ZSTD_compressBegin_usingCDict : dictIDFlag == %u", !fParams.noDictIDFlag);
    return ZSTD_compressBegin_usingCDict_advanced(cctx, cdict, fParams, ZSTD_CONTENTSIZE_UNKNOWN);
}

size_t ZSTD_compress_usingCDict_advanced(ZSTD_CCtx* cctx,
                                void* dst, size_t dstCapacity,
                                const void* src, size_t srcSize,
                                const ZSTD_CDict* cdict, ZSTD_frameParameters fParams)
{
    CHECK_F (ZSTD_compressBegin_usingCDict_advanced(cctx, cdict, fParams, srcSize));   /* will check if cdict != NULL */
    return ZSTD_compressEnd(cctx, dst, dstCapacity, src, srcSize);
}

/*! ZSTD_compress_usingCDict() :
 *  Compression using a digested Dictionary.
 *  Faster startup than ZSTD_compress_usingDict(), recommended when same dictionary is used multiple times.
 *  Note that compression parameters are decided at CDict creation time
 *  while frame parameters are hardcoded */
size_t ZSTD_compress_usingCDict(ZSTD_CCtx* cctx,
                                void* dst, size_t dstCapacity,
                                const void* src, size_t srcSize,
                                const ZSTD_CDict* cdict)
{
    ZSTD_frameParameters const fParams = { 1 /*content*/, 0 /*checksum*/, 0 /*noDictID*/ };
    return ZSTD_compress_usingCDict_advanced(cctx, dst, dstCapacity, src, srcSize, cdict, fParams);
}



/* ******************************************************************
*  Streaming
********************************************************************/

ZSTD_CStream* ZSTD_createCStream(void)
{
    DEBUGLOG(3, "ZSTD_createCStream");
    return ZSTD_createCStream_advanced(ZSTD_defaultCMem);
}

ZSTD_CStream* ZSTD_initStaticCStream(void *workspace, size_t workspaceSize)
{
    return ZSTD_initStaticCCtx(workspace, workspaceSize);
}

ZSTD_CStream* ZSTD_createCStream_advanced(ZSTD_customMem customMem)
{   /* CStream and CCtx are now same object */
    return ZSTD_createCCtx_advanced(customMem);
}

size_t ZSTD_freeCStream(ZSTD_CStream* zcs)
{
    return ZSTD_freeCCtx(zcs);   /* same object */
}



/*======   Initialization   ======*/

size_t ZSTD_CStreamInSize(void)  { return ZSTD_BLOCKSIZE_MAX; }

size_t ZSTD_CStreamOutSize(void)
{
    return ZSTD_compressBound(ZSTD_BLOCKSIZE_MAX) + ZSTD_blockHeaderSize + 4 /* 32-bits hash */ ;
}

static size_t ZSTD_resetCStream_internal(ZSTD_CStream* cctx,
                    const void* const dict, size_t const dictSize, ZSTD_dictContentType_e const dictContentType,
                    const ZSTD_CDict* const cdict,
                    ZSTD_CCtx_params const params, unsigned long long const pledgedSrcSize)
{
    DEBUGLOG(4, "ZSTD_resetCStream_internal");
    /* params are supposed to be fully validated at this point */
    assert(!ZSTD_isError(ZSTD_checkCParams(params.cParams)));
    assert(!((dict) && (cdict)));  /* either dict or cdict, not both */

    CHECK_F( ZSTD_compressBegin_internal(cctx,
                                         dict, dictSize, dictContentType, ZSTD_dtlm_fast,
                                         cdict,
                                         params, pledgedSrcSize,
                                         ZSTDb_buffered) );

    cctx->inToCompress = 0;
    cctx->inBuffPos = 0;
    cctx->inBuffTarget = cctx->blockSize
                      + (cctx->blockSize == pledgedSrcSize);   /* for small input: avoid automatic flush on reaching end of block, since it would require to add a 3-bytes null block to end frame */
    cctx->outBuffContentSize = cctx->outBuffFlushedSize = 0;
    cctx->streamStage = zcss_load;
    cctx->frameEnded = 0;
    return 0;   /* ready to go */
}

/* ZSTD_resetCStream():
 * pledgedSrcSize == 0 means "unknown" */
size_t ZSTD_resetCStream(ZSTD_CStream* zcs, unsigned long long pledgedSrcSize)
{
    ZSTD_CCtx_params params = zcs->requestedParams;
    DEBUGLOG(4, "ZSTD_resetCStream: pledgedSrcSize = %u", (U32)pledgedSrcSize);
    if (pledgedSrcSize==0) pledgedSrcSize = ZSTD_CONTENTSIZE_UNKNOWN;
    params.fParams.contentSizeFlag = 1;
    params.cParams = ZSTD_getCParamsFromCCtxParams(&params, pledgedSrcSize, 0);
    return ZSTD_resetCStream_internal(zcs, NULL, 0, ZSTD_dct_auto, zcs->cdict, params, pledgedSrcSize);
}

/*! ZSTD_initCStream_internal() :
 *  Note : for lib/compress only. Used by zstdmt_compress.c.
 *  Assumption 1 : params are valid
 *  Assumption 2 : either dict, or cdict, is defined, not both */
size_t ZSTD_initCStream_internal(ZSTD_CStream* zcs,
                    const void* dict, size_t dictSize, const ZSTD_CDict* cdict,
                    ZSTD_CCtx_params params, unsigned long long pledgedSrcSize)
{
    DEBUGLOG(4, "ZSTD_initCStream_internal");
    assert(!ZSTD_isError(ZSTD_checkCParams(params.cParams)));
    assert(!((dict) && (cdict)));  /* either dict or cdict, not both */

    if (dict && dictSize >= 8) {
        DEBUGLOG(4, "loading dictionary of size %u", (U32)dictSize);
        if (zcs->staticSize) {   /* static CCtx : never uses malloc */
            /* incompatible with internal cdict creation */
            return ERROR(memory_allocation);
        }
        ZSTD_freeCDict(zcs->cdictLocal);
        zcs->cdictLocal = ZSTD_createCDict_advanced(dict, dictSize,
                                            ZSTD_dlm_byCopy, ZSTD_dct_auto,
                                            params.cParams, zcs->customMem);
        zcs->cdict = zcs->cdictLocal;
        if (zcs->cdictLocal == NULL) return ERROR(memory_allocation);
    } else {
        if (cdict) {
            params.cParams = ZSTD_getCParamsFromCDict(cdict);  /* cParams are enforced from cdict; it includes windowLog */
        }
        ZSTD_freeCDict(zcs->cdictLocal);
        zcs->cdictLocal = NULL;
        zcs->cdict = cdict;
    }

    return ZSTD_resetCStream_internal(zcs, NULL, 0, ZSTD_dct_auto, zcs->cdict, params, pledgedSrcSize);
}

/* ZSTD_initCStream_usingCDict_advanced() :
 * same as ZSTD_initCStream_usingCDict(), with control over frame parameters */
size_t ZSTD_initCStream_usingCDict_advanced(ZSTD_CStream* zcs,
                                            const ZSTD_CDict* cdict,
                                            ZSTD_frameParameters fParams,
                                            unsigned long long pledgedSrcSize)
{
    DEBUGLOG(4, "ZSTD_initCStream_usingCDict_advanced");
    if (!cdict) return ERROR(dictionary_wrong); /* cannot handle NULL cdict (does not know what to do) */
    {   ZSTD_CCtx_params params = zcs->requestedParams;
        params.cParams = ZSTD_getCParamsFromCDict(cdict);
        params.fParams = fParams;
        return ZSTD_initCStream_internal(zcs,
                                NULL, 0, cdict,
                                params, pledgedSrcSize);
    }
}

/* note : cdict must outlive compression session */
size_t ZSTD_initCStream_usingCDict(ZSTD_CStream* zcs, const ZSTD_CDict* cdict)
{
    ZSTD_frameParameters const fParams = { 0 /* contentSizeFlag */, 0 /* checksum */, 0 /* hideDictID */ };
    DEBUGLOG(4, "ZSTD_initCStream_usingCDict");
    return ZSTD_initCStream_usingCDict_advanced(zcs, cdict, fParams, ZSTD_CONTENTSIZE_UNKNOWN);  /* note : will check that cdict != NULL */
}


/* ZSTD_initCStream_advanced() :
 * pledgedSrcSize must be exact.
 * if srcSize is not known at init time, use value ZSTD_CONTENTSIZE_UNKNOWN.
 * dict is loaded with default parameters ZSTD_dm_auto and ZSTD_dlm_byCopy. */
size_t ZSTD_initCStream_advanced(ZSTD_CStream* zcs,
                                 const void* dict, size_t dictSize,
                                 ZSTD_parameters params, unsigned long long pledgedSrcSize)
{
    DEBUGLOG(4, "ZSTD_initCStream_advanced: pledgedSrcSize=%u, flag=%u",
                (U32)pledgedSrcSize, params.fParams.contentSizeFlag);
    CHECK_F( ZSTD_checkCParams(params.cParams) );
    if ((pledgedSrcSize==0) && (params.fParams.contentSizeFlag==0)) pledgedSrcSize = ZSTD_CONTENTSIZE_UNKNOWN;  /* for compatibility with older programs relying on this behavior. Users should now specify ZSTD_CONTENTSIZE_UNKNOWN. This line will be removed in the future. */
    {   ZSTD_CCtx_params const cctxParams = ZSTD_assignParamsToCCtxParams(zcs->requestedParams, params);
        return ZSTD_initCStream_internal(zcs, dict, dictSize, NULL /*cdict*/, cctxParams, pledgedSrcSize);
    }
}

size_t ZSTD_initCStream_usingDict(ZSTD_CStream* zcs, const void* dict, size_t dictSize, int compressionLevel)
{
    ZSTD_parameters const params = ZSTD_getParams(compressionLevel, 0, dictSize);
    ZSTD_CCtx_params const cctxParams =
            ZSTD_assignParamsToCCtxParams(zcs->requestedParams, params);
    return ZSTD_initCStream_internal(zcs, dict, dictSize, NULL, cctxParams, ZSTD_CONTENTSIZE_UNKNOWN);
}

size_t ZSTD_initCStream_srcSize(ZSTD_CStream* zcs, int compressionLevel, unsigned long long pss)
{
    U64 const pledgedSrcSize = (pss==0) ? ZSTD_CONTENTSIZE_UNKNOWN : pss;  /* temporary : 0 interpreted as "unknown" during transition period. Users willing to specify "unknown" **must** use ZSTD_CONTENTSIZE_UNKNOWN. `0` will be interpreted as "empty" in the future */
    ZSTD_parameters const params = ZSTD_getParams(compressionLevel, pledgedSrcSize, 0);
    ZSTD_CCtx_params const cctxParams = ZSTD_assignParamsToCCtxParams(zcs->requestedParams, params);
    return ZSTD_initCStream_internal(zcs, NULL, 0, NULL, cctxParams, pledgedSrcSize);
}

size_t ZSTD_initCStream(ZSTD_CStream* zcs, int compressionLevel)
{
    DEBUGLOG(4, "ZSTD_initCStream");
    return ZSTD_initCStream_srcSize(zcs, compressionLevel, ZSTD_CONTENTSIZE_UNKNOWN);
}

/*======   Compression   ======*/

MEM_STATIC size_t ZSTD_limitCopy(void* dst, size_t dstCapacity,
                           const void* src, size_t srcSize)
{
    size_t const length = MIN(dstCapacity, srcSize);
    if (length) memcpy(dst, src, length);
    return length;
}

/** ZSTD_compressStream_generic():
 *  internal function for all *compressStream*() variants and *compress_generic()
 *  non-static, because can be called from zstdmt_compress.c
 * @return : hint size for next input */
size_t ZSTD_compressStream_generic(ZSTD_CStream* zcs,
                                   ZSTD_outBuffer* output,
                                   ZSTD_inBuffer* input,
                                   ZSTD_EndDirective const flushMode)
{
    const char* const istart = (const char*)input->src;
    const char* const iend = istart + input->size;
    const char* ip = istart + input->pos;
    char* const ostart = (char*)output->dst;
    char* const oend = ostart + output->size;
    char* op = ostart + output->pos;
    U32 someMoreWork = 1;

    /* check expectations */
    DEBUGLOG(5, "ZSTD_compressStream_generic, flush=%u", (U32)flushMode);
    assert(zcs->inBuff != NULL);
    assert(zcs->inBuffSize > 0);
    assert(zcs->outBuff !=  NULL);
    assert(zcs->outBuffSize > 0);
    assert(output->pos <= output->size);
    assert(input->pos <= input->size);

    while (someMoreWork) {
        switch(zcs->streamStage)
        {
        case zcss_init:
            /* call ZSTD_initCStream() first ! */
            return ERROR(init_missing);

        case zcss_load:
            if ( (flushMode == ZSTD_e_end)
              && ((size_t)(oend-op) >= ZSTD_compressBound(iend-ip))  /* enough dstCapacity */
              && (zcs->inBuffPos == 0) ) {
                /* shortcut to compression pass directly into output buffer */
                size_t const cSize = ZSTD_compressEnd(zcs,
                                                op, oend-op, ip, iend-ip);
                DEBUGLOG(4, "ZSTD_compressEnd : %u", (U32)cSize);
                if (ZSTD_isError(cSize)) return cSize;
                ip = iend;
                op += cSize;
                zcs->frameEnded = 1;
                ZSTD_CCtx_reset(zcs);
                someMoreWork = 0; break;
            }
            /* complete loading into inBuffer */
            {   size_t const toLoad = zcs->inBuffTarget - zcs->inBuffPos;
                size_t const loaded = ZSTD_limitCopy(
                                        zcs->inBuff + zcs->inBuffPos, toLoad,
                                        ip, iend-ip);
                zcs->inBuffPos += loaded;
                ip += loaded;
                if ( (flushMode == ZSTD_e_continue)
                  && (zcs->inBuffPos < zcs->inBuffTarget) ) {
                    /* not enough input to fill full block : stop here */
                    someMoreWork = 0; break;
                }
                if ( (flushMode == ZSTD_e_flush)
                  && (zcs->inBuffPos == zcs->inToCompress) ) {
                    /* empty */
                    someMoreWork = 0; break;
                }
            }
            /* compress current block (note : this stage cannot be stopped in the middle) */
            DEBUGLOG(5, "stream compression stage (flushMode==%u)", flushMode);
            {   void* cDst;
                size_t cSize;
                size_t const iSize = zcs->inBuffPos - zcs->inToCompress;
                size_t oSize = oend-op;
                unsigned const lastBlock = (flushMode == ZSTD_e_end) && (ip==iend);
                if (oSize >= ZSTD_compressBound(iSize))
                    cDst = op;   /* compress into output buffer, to skip flush stage */
                else
                    cDst = zcs->outBuff, oSize = zcs->outBuffSize;
                cSize = lastBlock ?
                        ZSTD_compressEnd(zcs, cDst, oSize,
                                    zcs->inBuff + zcs->inToCompress, iSize) :
                        ZSTD_compressContinue(zcs, cDst, oSize,
                                    zcs->inBuff + zcs->inToCompress, iSize);
                if (ZSTD_isError(cSize)) return cSize;
                zcs->frameEnded = lastBlock;
                /* prepare next block */
                zcs->inBuffTarget = zcs->inBuffPos + zcs->blockSize;
                if (zcs->inBuffTarget > zcs->inBuffSize)
                    zcs->inBuffPos = 0, zcs->inBuffTarget = zcs->blockSize;
                DEBUGLOG(5, "inBuffTarget:%u / inBuffSize:%u",
                         (U32)zcs->inBuffTarget, (U32)zcs->inBuffSize);
                if (!lastBlock)
                    assert(zcs->inBuffTarget <= zcs->inBuffSize);
                zcs->inToCompress = zcs->inBuffPos;
                if (cDst == op) {  /* no need to flush */
                    op += cSize;
                    if (zcs->frameEnded) {
                        DEBUGLOG(5, "Frame completed directly in outBuffer");
                        someMoreWork = 0;
                        ZSTD_CCtx_reset(zcs);
                    }
                    break;
                }
                zcs->outBuffContentSize = cSize;
                zcs->outBuffFlushedSize = 0;
                zcs->streamStage = zcss_flush; /* pass-through to flush stage */
            }
	    /* fall-through */
        case zcss_flush:
            DEBUGLOG(5, "flush stage");
            {   size_t const toFlush = zcs->outBuffContentSize - zcs->outBuffFlushedSize;
                size_t const flushed = ZSTD_limitCopy(op, oend-op,
                            zcs->outBuff + zcs->outBuffFlushedSize, toFlush);
                DEBUGLOG(5, "toFlush: %u into %u ==> flushed: %u",
                            (U32)toFlush, (U32)(oend-op), (U32)flushed);
                op += flushed;
                zcs->outBuffFlushedSize += flushed;
                if (toFlush!=flushed) {
                    /* flush not fully completed, presumably because dst is too small */
                    assert(op==oend);
                    someMoreWork = 0;
                    break;
                }
                zcs->outBuffContentSize = zcs->outBuffFlushedSize = 0;
                if (zcs->frameEnded) {
                    DEBUGLOG(5, "Frame completed on flush");
                    someMoreWork = 0;
                    ZSTD_CCtx_reset(zcs);
                    break;
                }
                zcs->streamStage = zcss_load;
                break;
            }

        default: /* impossible */
            assert(0);
        }
    }

    input->pos = ip - istart;
    output->pos = op - ostart;
    if (zcs->frameEnded) return 0;
    {   size_t hintInSize = zcs->inBuffTarget - zcs->inBuffPos;
        if (hintInSize==0) hintInSize = zcs->blockSize;
        return hintInSize;
    }
}

size_t ZSTD_compressStream(ZSTD_CStream* zcs, ZSTD_outBuffer* output, ZSTD_inBuffer* input)
{
    /* check conditions */
    if (output->pos > output->size) return ERROR(GENERIC);
    if (input->pos  > input->size)  return ERROR(GENERIC);

    return ZSTD_compressStream_generic(zcs, output, input, ZSTD_e_continue);
}


size_t ZSTD_compress_generic (ZSTD_CCtx* cctx,
                              ZSTD_outBuffer* output,
                              ZSTD_inBuffer* input,
                              ZSTD_EndDirective endOp)
{
    DEBUGLOG(5, "ZSTD_compress_generic, endOp=%u ", (U32)endOp);
    /* check conditions */
    if (output->pos > output->size) return ERROR(GENERIC);
    if (input->pos  > input->size)  return ERROR(GENERIC);
    assert(cctx!=NULL);

    /* transparent initialization stage */
    if (cctx->streamStage == zcss_init) {
        ZSTD_CCtx_params params = cctx->requestedParams;
        ZSTD_prefixDict const prefixDict = cctx->prefixDict;
        memset(&cctx->prefixDict, 0, sizeof(cctx->prefixDict));  /* single usage */
        assert(prefixDict.dict==NULL || cctx->cdict==NULL);   /* only one can be set */
        DEBUGLOG(4, "ZSTD_compress_generic : transparent init stage");
        if (endOp == ZSTD_e_end) cctx->pledgedSrcSizePlusOne = input->size + 1;  /* auto-fix pledgedSrcSize */
        params.cParams = ZSTD_getCParamsFromCCtxParams(
                &cctx->requestedParams, cctx->pledgedSrcSizePlusOne-1, 0 /*dictSize*/);

#ifdef ZSTD_MULTITHREAD
        if ((cctx->pledgedSrcSizePlusOne-1) <= ZSTDMT_JOBSIZE_MIN) {
            params.nbWorkers = 0; /* do not invoke multi-threading when src size is too small */
        }
        if (params.nbWorkers > 0) {
            /* mt context creation */
            if (cctx->mtctx == NULL || (params.nbWorkers != ZSTDMT_getNbWorkers(cctx->mtctx))) {
                DEBUGLOG(4, "ZSTD_compress_generic: creating new mtctx for nbWorkers=%u",
                            params.nbWorkers);
                if (cctx->mtctx != NULL)
                    DEBUGLOG(4, "ZSTD_compress_generic: previous nbWorkers was %u",
                                ZSTDMT_getNbWorkers(cctx->mtctx));
                ZSTDMT_freeCCtx(cctx->mtctx);
                cctx->mtctx = ZSTDMT_createCCtx_advanced(params.nbWorkers, cctx->customMem);
                if (cctx->mtctx == NULL) return ERROR(memory_allocation);
            }
            /* mt compression */
            DEBUGLOG(4, "call ZSTDMT_initCStream_internal as nbWorkers=%u", params.nbWorkers);
            CHECK_F( ZSTDMT_initCStream_internal(
                        cctx->mtctx,
                        prefixDict.dict, prefixDict.dictSize, ZSTD_dct_rawContent,
                        cctx->cdict, params, cctx->pledgedSrcSizePlusOne-1) );
            cctx->streamStage = zcss_load;
            cctx->appliedParams.nbWorkers = params.nbWorkers;
        } else
#endif
        {   CHECK_F( ZSTD_resetCStream_internal(cctx,
                            prefixDict.dict, prefixDict.dictSize, prefixDict.dictContentType,
                            cctx->cdict,
                            params, cctx->pledgedSrcSizePlusOne-1) );
            assert(cctx->streamStage == zcss_load);
            assert(cctx->appliedParams.nbWorkers == 0);
    }   }

    /* compression stage */
#ifdef ZSTD_MULTITHREAD
    if (cctx->appliedParams.nbWorkers > 0) {
        if (cctx->cParamsChanged) {
            ZSTDMT_updateCParams_whileCompressing(cctx->mtctx, &cctx->requestedParams);
            cctx->cParamsChanged = 0;
        }
        {   size_t const flushMin = ZSTDMT_compressStream_generic(cctx->mtctx, output, input, endOp);
            if ( ZSTD_isError(flushMin)
              || (endOp == ZSTD_e_end && flushMin == 0) ) { /* compression completed */
                ZSTD_CCtx_reset(cctx);
            }
            return flushMin;
    }   }
#endif
    CHECK_F( ZSTD_compressStream_generic(cctx, output, input, endOp) );
    DEBUGLOG(5, "completed ZSTD_compress_generic");
    return cctx->outBuffContentSize - cctx->outBuffFlushedSize; /* remaining to flush */
}

size_t ZSTD_compress_generic_simpleArgs (
                            ZSTD_CCtx* cctx,
                            void* dst, size_t dstCapacity, size_t* dstPos,
                      const void* src, size_t srcSize, size_t* srcPos,
                            ZSTD_EndDirective endOp)
{
    ZSTD_outBuffer output = { dst, dstCapacity, *dstPos };
    ZSTD_inBuffer  input  = { src, srcSize, *srcPos };
    /* ZSTD_compress_generic() will check validity of dstPos and srcPos */
    size_t const cErr = ZSTD_compress_generic(cctx, &output, &input, endOp);
    *dstPos = output.pos;
    *srcPos = input.pos;
    return cErr;
}


/*======   Finalize   ======*/

/*! ZSTD_flushStream() :
 * @return : amount of data remaining to flush */
size_t ZSTD_flushStream(ZSTD_CStream* zcs, ZSTD_outBuffer* output)
{
    ZSTD_inBuffer input = { NULL, 0, 0 };
    if (output->pos > output->size) return ERROR(GENERIC);
    CHECK_F( ZSTD_compressStream_generic(zcs, output, &input, ZSTD_e_flush) );
    return zcs->outBuffContentSize - zcs->outBuffFlushedSize;  /* remaining to flush */
}


size_t ZSTD_endStream(ZSTD_CStream* zcs, ZSTD_outBuffer* output)
{
    ZSTD_inBuffer input = { NULL, 0, 0 };
    if (output->pos > output->size) return ERROR(GENERIC);
    CHECK_F( ZSTD_compressStream_generic(zcs, output, &input, ZSTD_e_end) );
    {   size_t const lastBlockSize = zcs->frameEnded ? 0 : ZSTD_BLOCKHEADERSIZE;
        size_t const checksumSize = zcs->frameEnded ? 0 : zcs->appliedParams.fParams.checksumFlag * 4;
        size_t const toFlush = zcs->outBuffContentSize - zcs->outBuffFlushedSize + lastBlockSize + checksumSize;
        DEBUGLOG(4, "ZSTD_endStream : remaining to flush : %u", (U32)toFlush);
        return toFlush;
    }
}


/*-=====  Pre-defined compression levels  =====-*/

#define ZSTD_MAX_CLEVEL     22
int ZSTD_maxCLevel(void) { return ZSTD_MAX_CLEVEL; }

static const ZSTD_compressionParameters ZSTD_defaultCParameters[4][ZSTD_MAX_CLEVEL+1] = {
{   /* "default" - guarantees a monotonically increasing memory budget */
    /* W,  C,  H,  S,  L, TL, strat */
    { 19, 12, 13,  1,  6,  1, ZSTD_fast    },  /* base for negative levels */
    { 19, 13, 14,  1,  7,  0, ZSTD_fast    },  /* level  1 */
    { 19, 15, 16,  1,  6,  0, ZSTD_fast    },  /* level  2 */
    { 20, 16, 17,  1,  5,  1, ZSTD_dfast   },  /* level  3 */
    { 20, 18, 18,  1,  5,  1, ZSTD_dfast   },  /* level  4 */
    { 20, 18, 18,  2,  5,  2, ZSTD_greedy  },  /* level  5 */
    { 21, 18, 19,  2,  5,  4, ZSTD_lazy    },  /* level  6 */
    { 21, 18, 19,  3,  5,  8, ZSTD_lazy2   },  /* level  7 */
    { 21, 19, 19,  3,  5, 16, ZSTD_lazy2   },  /* level  8 */
    { 21, 19, 20,  4,  5, 16, ZSTD_lazy2   },  /* level  9 */
    { 21, 20, 21,  4,  5, 16, ZSTD_lazy2   },  /* level 10 */
    { 21, 21, 22,  4,  5, 16, ZSTD_lazy2   },  /* level 11 */
    { 22, 20, 22,  5,  5, 16, ZSTD_lazy2   },  /* level 12 */
    { 22, 21, 22,  4,  5, 32, ZSTD_btlazy2 },  /* level 13 */
    { 22, 21, 22,  5,  5, 32, ZSTD_btlazy2 },  /* level 14 */
    { 22, 22, 22,  6,  5, 32, ZSTD_btlazy2 },  /* level 15 */
    { 22, 21, 22,  4,  5, 48, ZSTD_btopt   },  /* level 16 */
    { 23, 22, 22,  4,  4, 64, ZSTD_btopt   },  /* level 17 */
    { 23, 23, 22,  6,  3,256, ZSTD_btopt   },  /* level 18 */
    { 23, 24, 22,  7,  3,256, ZSTD_btultra },  /* level 19 */
    { 25, 25, 23,  7,  3,256, ZSTD_btultra },  /* level 20 */
    { 26, 26, 24,  7,  3,512, ZSTD_btultra },  /* level 21 */
    { 27, 27, 25,  9,  3,999, ZSTD_btultra },  /* level 22 */
},
{   /* for srcSize <= 256 KB */
    /* W,  C,  H,  S,  L,  T, strat */
    { 18, 12, 13,  1,  5,  1, ZSTD_fast    },  /* base for negative levels */
    { 18, 13, 14,  1,  6,  0, ZSTD_fast    },  /* level  1 */
    { 18, 14, 14,  1,  5,  1, ZSTD_dfast   },  /* level  2 */
    { 18, 16, 16,  1,  4,  1, ZSTD_dfast   },  /* level  3 */
    { 18, 16, 17,  2,  5,  2, ZSTD_greedy  },  /* level  4.*/
    { 18, 18, 18,  3,  5,  2, ZSTD_greedy  },  /* level  5.*/
    { 18, 18, 19,  3,  5,  4, ZSTD_lazy    },  /* level  6.*/
    { 18, 18, 19,  4,  4,  4, ZSTD_lazy    },  /* level  7 */
    { 18, 18, 19,  4,  4,  8, ZSTD_lazy2   },  /* level  8 */
    { 18, 18, 19,  5,  4,  8, ZSTD_lazy2   },  /* level  9 */
    { 18, 18, 19,  6,  4,  8, ZSTD_lazy2   },  /* level 10 */
    { 18, 18, 19,  5,  4, 16, ZSTD_btlazy2 },  /* level 11.*/
    { 18, 19, 19,  6,  4, 16, ZSTD_btlazy2 },  /* level 12.*/
    { 18, 19, 19,  8,  4, 16, ZSTD_btlazy2 },  /* level 13 */
    { 18, 18, 19,  4,  4, 24, ZSTD_btopt   },  /* level 14.*/
    { 18, 18, 19,  4,  3, 24, ZSTD_btopt   },  /* level 15.*/
    { 18, 19, 19,  6,  3, 64, ZSTD_btopt   },  /* level 16.*/
    { 18, 19, 19,  8,  3,128, ZSTD_btopt   },  /* level 17.*/
    { 18, 19, 19, 10,  3,256, ZSTD_btopt   },  /* level 18.*/
    { 18, 19, 19, 10,  3,256, ZSTD_btultra },  /* level 19.*/
    { 18, 19, 19, 11,  3,512, ZSTD_btultra },  /* level 20.*/
    { 18, 19, 19, 12,  3,512, ZSTD_btultra },  /* level 21.*/
    { 18, 19, 19, 13,  3,999, ZSTD_btultra },  /* level 22.*/
},
{   /* for srcSize <= 128 KB */
    /* W,  C,  H,  S,  L,  T, strat */
    { 17, 12, 12,  1,  5,  1, ZSTD_fast    },  /* base for negative levels */
    { 17, 12, 13,  1,  6,  0, ZSTD_fast    },  /* level  1 */
    { 17, 13, 15,  1,  5,  0, ZSTD_fast    },  /* level  2 */
    { 17, 15, 16,  2,  5,  1, ZSTD_dfast   },  /* level  3 */
    { 17, 17, 17,  2,  4,  1, ZSTD_dfast   },  /* level  4 */
    { 17, 16, 17,  3,  4,  2, ZSTD_greedy  },  /* level  5 */
    { 17, 17, 17,  3,  4,  4, ZSTD_lazy    },  /* level  6 */
    { 17, 17, 17,  3,  4,  8, ZSTD_lazy2   },  /* level  7 */
    { 17, 17, 17,  4,  4,  8, ZSTD_lazy2   },  /* level  8 */
    { 17, 17, 17,  5,  4,  8, ZSTD_lazy2   },  /* level  9 */
    { 17, 17, 17,  6,  4,  8, ZSTD_lazy2   },  /* level 10 */
    { 17, 17, 17,  7,  4,  8, ZSTD_lazy2   },  /* level 11 */
    { 17, 18, 17,  6,  4, 16, ZSTD_btlazy2 },  /* level 12 */
    { 17, 18, 17,  8,  4, 16, ZSTD_btlazy2 },  /* level 13.*/
    { 17, 18, 17,  4,  4, 32, ZSTD_btopt   },  /* level 14.*/
    { 17, 18, 17,  6,  3, 64, ZSTD_btopt   },  /* level 15.*/
    { 17, 18, 17,  7,  3,128, ZSTD_btopt   },  /* level 16.*/
    { 17, 18, 17,  7,  3,256, ZSTD_btopt   },  /* level 17.*/
    { 17, 18, 17,  8,  3,256, ZSTD_btopt   },  /* level 18.*/
    { 17, 18, 17,  8,  3,256, ZSTD_btultra },  /* level 19.*/
    { 17, 18, 17,  9,  3,256, ZSTD_btultra },  /* level 20.*/
    { 17, 18, 17, 10,  3,256, ZSTD_btultra },  /* level 21.*/
    { 17, 18, 17, 11,  3,512, ZSTD_btultra },  /* level 22.*/
},
{   /* for srcSize <= 16 KB */
    /* W,  C,  H,  S,  L,  T, strat */
    { 14, 12, 13,  1,  5,  1, ZSTD_fast    },  /* base for negative levels */
    { 14, 14, 15,  1,  5,  0, ZSTD_fast    },  /* level  1 */
    { 14, 14, 15,  1,  4,  0, ZSTD_fast    },  /* level  2 */
    { 14, 14, 14,  2,  4,  1, ZSTD_dfast   },  /* level  3.*/
    { 14, 14, 14,  4,  4,  2, ZSTD_greedy  },  /* level  4.*/
    { 14, 14, 14,  3,  4,  4, ZSTD_lazy    },  /* level  5.*/
    { 14, 14, 14,  4,  4,  8, ZSTD_lazy2   },  /* level  6 */
    { 14, 14, 14,  6,  4,  8, ZSTD_lazy2   },  /* level  7 */
    { 14, 14, 14,  8,  4,  8, ZSTD_lazy2   },  /* level  8.*/
    { 14, 15, 14,  5,  4,  8, ZSTD_btlazy2 },  /* level  9.*/
    { 14, 15, 14,  9,  4,  8, ZSTD_btlazy2 },  /* level 10.*/
    { 14, 15, 14,  3,  4, 12, ZSTD_btopt   },  /* level 11.*/
    { 14, 15, 14,  6,  3, 16, ZSTD_btopt   },  /* level 12.*/
    { 14, 15, 14,  6,  3, 24, ZSTD_btopt   },  /* level 13.*/
    { 14, 15, 15,  6,  3, 48, ZSTD_btopt   },  /* level 14.*/
    { 14, 15, 15,  6,  3, 64, ZSTD_btopt   },  /* level 15.*/
    { 14, 15, 15,  6,  3, 96, ZSTD_btopt   },  /* level 16.*/
    { 14, 15, 15,  6,  3,128, ZSTD_btopt   },  /* level 17.*/
    { 14, 15, 15,  8,  3,256, ZSTD_btopt   },  /* level 18.*/
    { 14, 15, 15,  6,  3,256, ZSTD_btultra },  /* level 19.*/
    { 14, 15, 15,  8,  3,256, ZSTD_btultra },  /* level 20.*/
    { 14, 15, 15,  9,  3,256, ZSTD_btultra },  /* level 21.*/
    { 14, 15, 15, 10,  3,512, ZSTD_btultra },  /* level 22.*/
},
};

/*! ZSTD_getCParams() :
*  @return ZSTD_compressionParameters structure for a selected compression level, srcSize and dictSize.
*   Size values are optional, provide 0 if not known or unused */
ZSTD_compressionParameters ZSTD_getCParams(int compressionLevel, unsigned long long srcSizeHint, size_t dictSize)
{
    size_t const addedSize = srcSizeHint ? 0 : 500;
    U64 const rSize = srcSizeHint+dictSize ? srcSizeHint+dictSize+addedSize : (U64)-1;
    U32 const tableID = (rSize <= 256 KB) + (rSize <= 128 KB) + (rSize <= 16 KB);   /* intentional underflow for srcSizeHint == 0 */
    int row = compressionLevel;
    DEBUGLOG(5, "ZSTD_getCParams (cLevel=%i)", compressionLevel);
    if (compressionLevel == 0) row = ZSTD_CLEVEL_DEFAULT;   /* 0 == default */
    if (compressionLevel < 0) row = 0;   /* entry 0 is baseline for fast mode */
    if (compressionLevel > ZSTD_MAX_CLEVEL) row = ZSTD_MAX_CLEVEL;
    {   ZSTD_compressionParameters cp = ZSTD_defaultCParameters[tableID][row];
        if (compressionLevel < 0) cp.targetLength = (unsigned)(-compressionLevel);   /* acceleration factor */
        return ZSTD_adjustCParams_internal(cp, srcSizeHint, dictSize); }

}

/*! ZSTD_getParams() :
*   same as ZSTD_getCParams(), but @return a `ZSTD_parameters` object (instead of `ZSTD_compressionParameters`).
*   All fields of `ZSTD_frameParameters` are set to default (0) */
ZSTD_parameters ZSTD_getParams(int compressionLevel, unsigned long long srcSizeHint, size_t dictSize) {
    ZSTD_parameters params;
    ZSTD_compressionParameters const cParams = ZSTD_getCParams(compressionLevel, srcSizeHint, dictSize);
    DEBUGLOG(5, "ZSTD_getParams (cLevel=%i)", compressionLevel);
    memset(&params, 0, sizeof(params));
    params.cParams = cParams;
    params.fParams.contentSizeFlag = 1;
    return params;
}<|MERGE_RESOLUTION|>--- conflicted
+++ resolved
@@ -709,13 +709,7 @@
     CLAMP(cParams.hashLog, ZSTD_HASHLOG_MIN, ZSTD_HASHLOG_MAX);
     CLAMP(cParams.searchLog, ZSTD_SEARCHLOG_MIN, ZSTD_SEARCHLOG_MAX);
     CLAMP(cParams.searchLength, ZSTD_SEARCHLENGTH_MIN, ZSTD_SEARCHLENGTH_MAX);
-<<<<<<< HEAD
-    if ((U32)(cParams.strategy) > (U32)ZSTD_btultra) cParams.strategy = ZSTD_btultra;
-=======
-    if ((U32)(cParams.targetLength) < ZSTD_TARGETLENGTH_MIN)
-        cParams.targetLength = ZSTD_TARGETLENGTH_MIN;
     CLAMP(cParams.strategy, ZSTD_fast, ZSTD_btultra);
->>>>>>> 8ef75547
     return cParams;
 }
 
