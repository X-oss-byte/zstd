--- conflicted
+++ resolved
@@ -604,14 +604,11 @@
         bounds.upperBound = 1;
         return bounds;
 
-<<<<<<< HEAD
     case ZSTD_c_maxBlockSize:
         bounds.lowerBound = 1;
         bounds.upperBound = ZSTD_BLOCKSIZE_MAX;
         return bounds;
 
-=======
->>>>>>> 834fd07a
     default:
         bounds.error = ERROR(parameter_unsupported);
         return bounds;
@@ -678,10 +675,7 @@
     case ZSTD_c_deterministicRefPrefix:
     case ZSTD_c_prefetchCDictTables:
     case ZSTD_c_enableMatchFinderFallback:
-<<<<<<< HEAD
-    case ZSTD_c_maxBlockSize:
-=======
->>>>>>> 834fd07a
+    case ZSTD_c_maxBlockSize
     default:
         return 0;
     }
@@ -739,10 +733,7 @@
     case ZSTD_c_deterministicRefPrefix:
     case ZSTD_c_prefetchCDictTables:
     case ZSTD_c_enableMatchFinderFallback:
-<<<<<<< HEAD
     case ZSTD_c_maxBlockSize:
-=======
->>>>>>> 834fd07a
         break;
 
     default: RETURN_ERROR(parameter_unsupported, "unknown parameter");
@@ -980,14 +971,11 @@
         CCtxParams->enableMatchFinderFallback = value;
         return CCtxParams->enableMatchFinderFallback;
 
-<<<<<<< HEAD
     case ZSTD_c_maxBlockSize:
         BOUNDCHECK(ZSTD_c_maxBlockSize, value);
         CCtxParams->maxBlockSize = value;
         return CCtxParams->prefetchCDictTables;
-
-=======
->>>>>>> 834fd07a
+    
     default: RETURN_ERROR(parameter_unsupported, "unknown parameter");
     }
 }
@@ -1126,12 +1114,9 @@
     case ZSTD_c_enableMatchFinderFallback:
         *value = CCtxParams->enableMatchFinderFallback;
         break;
-<<<<<<< HEAD
     case ZSTD_c_maxBlockSize:
         *value = (int)CCtxParams->maxBlockSize;
         break;
-=======
->>>>>>> 834fd07a
     default: RETURN_ERROR(parameter_unsupported, "unknown parameter");
     }
     return 0;
