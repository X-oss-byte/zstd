/* ******************************************************************
 * Huffman encoder, part of New Generation Entropy library
 * Copyright (c) Yann Collet, Facebook, Inc.
 *
 *  You can contact the author at :
 *  - FSE+HUF source repository : https://github.com/Cyan4973/FiniteStateEntropy
 *  - Public forum : https://groups.google.com/forum/#!forum/lz4c
 *
 * This source code is licensed under both the BSD-style license (found in the
 * LICENSE file in the root directory of this source tree) and the GPLv2 (found
 * in the COPYING file in the root directory of this source tree).
 * You may select, at your option, one of the above-listed licenses.
****************************************************************** */

/* **************************************************************
*  Compiler specifics
****************************************************************/
#ifdef _MSC_VER    /* Visual Studio */
#  pragma warning(disable : 4127)        /* disable: C4127: conditional expression is constant */
#endif


/* **************************************************************
*  Includes
****************************************************************/
#include "../common/zstd_deps.h"     /* ZSTD_memcpy, ZSTD_memset */
#include "../common/compiler.h"
#include "../common/bitstream.h"
#include "hist.h"
#define FSE_STATIC_LINKING_ONLY   /* FSE_optimalTableLog_internal */
#include "../common/fse.h"        /* header compression */
#define HUF_STATIC_LINKING_ONLY
#include "../common/huf.h"
#include "../common/error_private.h"
#include "../common/bits.h"       /* ZSTD_highbit32 */


/* **************************************************************
*  Error Management
****************************************************************/
#define HUF_isError ERR_isError
#define HUF_STATIC_ASSERT(c) DEBUG_STATIC_ASSERT(c)   /* use only *after* variable declarations */


/* **************************************************************
*  Required declarations
****************************************************************/
typedef struct nodeElt_s {
    U32 count;
    U16 parent;
    BYTE byte;
    BYTE nbBits;
} nodeElt;


/* **************************************************************
*  Debug Traces
****************************************************************/

#if DEBUGLEVEL >= 2

static size_t showU32(const U32* arr, size_t size)
{
    size_t u;
    for (u=0; u<size; u++) {
        RAWLOG(6, " %u", arr[u]); (void)arr;
    }
    RAWLOG(6, " \n");
    return size;
}

static size_t HUF_getNbBits(HUF_CElt elt);

static size_t showCTableBits(const HUF_CElt* ctable, size_t size)
{
    size_t u;
    for (u=0; u<size; u++) {
        RAWLOG(6, " %zu", HUF_getNbBits(ctable[u])); (void)ctable;
    }
    RAWLOG(6, " \n");
    return size;

}

static size_t showHNodeSymbols(const nodeElt* hnode, size_t size)
{
    size_t u;
    for (u=0; u<size; u++) {
        RAWLOG(6, " %u", hnode[u].byte); (void)hnode;
    }
    RAWLOG(6, " \n");
    return size;
}

static size_t showHNodeBits(const nodeElt* hnode, size_t size)
{
    size_t u;
    for (u=0; u<size; u++) {
        RAWLOG(6, " %u", hnode[u].nbBits); (void)hnode;
    }
    RAWLOG(6, " \n");
    return size;
}

#endif


/* *******************************************************
*  HUF : Huffman block compression
*********************************************************/
#define HUF_WORKSPACE_MAX_ALIGNMENT 8

static void* HUF_alignUpWorkspace(void* workspace, size_t* workspaceSizePtr, size_t align)
{
    size_t const mask = align - 1;
    size_t const rem = (size_t)workspace & mask;
    size_t const add = (align - rem) & mask;
    BYTE* const aligned = (BYTE*)workspace + add;
    assert((align & (align - 1)) == 0); /* pow 2 */
    assert(align <= HUF_WORKSPACE_MAX_ALIGNMENT);
    if (*workspaceSizePtr >= add) {
        assert(add < align);
        assert(((size_t)aligned & mask) == 0);
        *workspaceSizePtr -= add;
        return aligned;
    } else {
        *workspaceSizePtr = 0;
        return NULL;
    }
}


/* HUF_compressWeights() :
 * Same as FSE_compress(), but dedicated to huff0's weights compression.
 * The use case needs much less stack memory.
 * Note : all elements within weightTable are supposed to be <= HUF_TABLELOG_MAX.
 */
#define MAX_FSE_TABLELOG_FOR_HUFF_HEADER 6

typedef struct {
    FSE_CTable CTable[FSE_CTABLE_SIZE_U32(MAX_FSE_TABLELOG_FOR_HUFF_HEADER, HUF_TABLELOG_MAX)];
    U32 scratchBuffer[FSE_BUILD_CTABLE_WORKSPACE_SIZE_U32(HUF_TABLELOG_MAX, MAX_FSE_TABLELOG_FOR_HUFF_HEADER)];
    unsigned count[HUF_TABLELOG_MAX+1];
    S16 norm[HUF_TABLELOG_MAX+1];
} HUF_CompressWeightsWksp;

static size_t
HUF_compressWeights(void* dst, size_t dstSize,
              const void* weightTable, size_t wtSize,
                    void* workspace, size_t workspaceSize)
{
    BYTE* const ostart = (BYTE*) dst;
    BYTE* op = ostart;
    BYTE* const oend = ostart + dstSize;

    unsigned maxSymbolValue = HUF_TABLELOG_MAX;
    U32 tableLog = MAX_FSE_TABLELOG_FOR_HUFF_HEADER;
    HUF_CompressWeightsWksp* wksp = (HUF_CompressWeightsWksp*)HUF_alignUpWorkspace(workspace, &workspaceSize, ZSTD_ALIGNOF(U32));

    if (workspaceSize < sizeof(HUF_CompressWeightsWksp)) return ERROR(GENERIC);

    /* init conditions */
    if (wtSize <= 1) return 0;  /* Not compressible */

    /* Scan input and build symbol stats */
    {   unsigned const maxCount = HIST_count_simple(wksp->count, &maxSymbolValue, weightTable, wtSize);   /* never fails */
        if (maxCount == wtSize) return 1;   /* only a single symbol in src : rle */
        if (maxCount == 1) return 0;        /* each symbol present maximum once => not compressible */
    }

    tableLog = FSE_optimalTableLog(tableLog, wtSize, maxSymbolValue);
    CHECK_F( FSE_normalizeCount(wksp->norm, tableLog, wksp->count, wtSize, maxSymbolValue, /* useLowProbCount */ 0) );

    /* Write table description header */
    {   CHECK_V_F(hSize, FSE_writeNCount(op, (size_t)(oend-op), wksp->norm, maxSymbolValue, tableLog) );
        op += hSize;
    }

    /* Compress */
    CHECK_F( FSE_buildCTable_wksp(wksp->CTable, wksp->norm, maxSymbolValue, tableLog, wksp->scratchBuffer, sizeof(wksp->scratchBuffer)) );
    {   CHECK_V_F(cSize, FSE_compress_usingCTable(op, (size_t)(oend - op), weightTable, wtSize, wksp->CTable) );
        if (cSize == 0) return 0;   /* not enough space for compressed data */
        op += cSize;
    }

    return (size_t)(op-ostart);
}

static size_t HUF_getNbBits(HUF_CElt elt)
{
    return elt & 0xFF;
}

static size_t HUF_getNbBitsFast(HUF_CElt elt)
{
    return elt;
}

static size_t HUF_getValue(HUF_CElt elt)
{
    return elt & ~(size_t)0xFF;
}

static size_t HUF_getValueFast(HUF_CElt elt)
{
    return elt;
}

static void HUF_setNbBits(HUF_CElt* elt, size_t nbBits)
{
    assert(nbBits <= HUF_TABLELOG_ABSOLUTEMAX);
    *elt = nbBits;
}

static void HUF_setValue(HUF_CElt* elt, size_t value)
{
    size_t const nbBits = HUF_getNbBits(*elt);
    if (nbBits > 0) {
        assert((value >> nbBits) == 0);
        *elt |= value << (sizeof(HUF_CElt) * 8 - nbBits);
    }
}

typedef struct {
    HUF_CompressWeightsWksp wksp;
    BYTE bitsToWeight[HUF_TABLELOG_MAX + 1];   /* precomputed conversion table */
    BYTE huffWeight[HUF_SYMBOLVALUE_MAX];
} HUF_WriteCTableWksp;

size_t HUF_writeCTable_wksp(void* dst, size_t maxDstSize,
                            const HUF_CElt* CTable, unsigned maxSymbolValue, unsigned huffLog,
                            void* workspace, size_t workspaceSize)
{
    HUF_CElt const* const ct = CTable + 1;
    BYTE* op = (BYTE*)dst;
    U32 n;
    HUF_WriteCTableWksp* wksp = (HUF_WriteCTableWksp*)HUF_alignUpWorkspace(workspace, &workspaceSize, ZSTD_ALIGNOF(U32));

    /* check conditions */
    if (workspaceSize < sizeof(HUF_WriteCTableWksp)) return ERROR(GENERIC);
    if (maxSymbolValue > HUF_SYMBOLVALUE_MAX) return ERROR(maxSymbolValue_tooLarge);

    /* convert to weight */
    wksp->bitsToWeight[0] = 0;
    for (n=1; n<huffLog+1; n++)
        wksp->bitsToWeight[n] = (BYTE)(huffLog + 1 - n);
    for (n=0; n<maxSymbolValue; n++)
        wksp->huffWeight[n] = wksp->bitsToWeight[HUF_getNbBits(ct[n])];

    /* attempt weights compression by FSE */
    if (maxDstSize < 1) return ERROR(dstSize_tooSmall);
    {   CHECK_V_F(hSize, HUF_compressWeights(op+1, maxDstSize-1, wksp->huffWeight, maxSymbolValue, &wksp->wksp, sizeof(wksp->wksp)) );
        if ((hSize>1) & (hSize < maxSymbolValue/2)) {   /* FSE compressed */
            op[0] = (BYTE)hSize;
            return hSize+1;
    }   }

    /* write raw values as 4-bits (max : 15) */
    if (maxSymbolValue > (256-128)) return ERROR(GENERIC);   /* should not happen : likely means source cannot be compressed */
    if (((maxSymbolValue+1)/2) + 1 > maxDstSize) return ERROR(dstSize_tooSmall);   /* not enough space within dst buffer */
    op[0] = (BYTE)(128 /*special case*/ + (maxSymbolValue-1));
    wksp->huffWeight[maxSymbolValue] = 0;   /* to be sure it doesn't cause msan issue in final combination */
    for (n=0; n<maxSymbolValue; n+=2)
        op[(n/2)+1] = (BYTE)((wksp->huffWeight[n] << 4) + wksp->huffWeight[n+1]);
    return ((maxSymbolValue+1)/2) + 1;
}

/*! HUF_writeCTable() :
    `CTable` : Huffman tree to save, using huf representation.
    @return : size of saved CTable */
size_t HUF_writeCTable (void* dst, size_t maxDstSize,
                        const HUF_CElt* CTable, unsigned maxSymbolValue, unsigned huffLog)
{
    HUF_WriteCTableWksp wksp;
    return HUF_writeCTable_wksp(dst, maxDstSize, CTable, maxSymbolValue, huffLog, &wksp, sizeof(wksp));
}


size_t HUF_readCTable (HUF_CElt* CTable, unsigned* maxSymbolValuePtr, const void* src, size_t srcSize, unsigned* hasZeroWeights)
{
    BYTE huffWeight[HUF_SYMBOLVALUE_MAX + 1];   /* init not required, even though some static analyzer may complain */
    U32 rankVal[HUF_TABLELOG_ABSOLUTEMAX + 1];   /* large enough for values from 0 to 16 */
    U32 tableLog = 0;
    U32 nbSymbols = 0;
    HUF_CElt* const ct = CTable + 1;

    /* get symbol weights */
    CHECK_V_F(readSize, HUF_readStats(huffWeight, HUF_SYMBOLVALUE_MAX+1, rankVal, &nbSymbols, &tableLog, src, srcSize));
    *hasZeroWeights = (rankVal[0] > 0);

    /* check result */
    if (tableLog > HUF_TABLELOG_MAX) return ERROR(tableLog_tooLarge);
    if (nbSymbols > *maxSymbolValuePtr+1) return ERROR(maxSymbolValue_tooSmall);

    CTable[0] = tableLog;

    /* Prepare base value per rank */
    {   U32 n, nextRankStart = 0;
        for (n=1; n<=tableLog; n++) {
            U32 curr = nextRankStart;
            nextRankStart += (rankVal[n] << (n-1));
            rankVal[n] = curr;
    }   }

    /* fill nbBits */
    {   U32 n; for (n=0; n<nbSymbols; n++) {
            const U32 w = huffWeight[n];
            HUF_setNbBits(ct + n, (BYTE)(tableLog + 1 - w) & -(w != 0));
    }   }

    /* fill val */
    {   U16 nbPerRank[HUF_TABLELOG_MAX+2]  = {0};  /* support w=0=>n=tableLog+1 */
        U16 valPerRank[HUF_TABLELOG_MAX+2] = {0};
        { U32 n; for (n=0; n<nbSymbols; n++) nbPerRank[HUF_getNbBits(ct[n])]++; }
        /* determine stating value per rank */
        valPerRank[tableLog+1] = 0;   /* for w==0 */
        {   U16 min = 0;
            U32 n; for (n=tableLog; n>0; n--) {  /* start at n=tablelog <-> w=1 */
                valPerRank[n] = min;     /* get starting value within each rank */
                min += nbPerRank[n];
                min >>= 1;
        }   }
        /* assign value within rank, symbol order */
        { U32 n; for (n=0; n<nbSymbols; n++) HUF_setValue(ct + n, valPerRank[HUF_getNbBits(ct[n])]++); }
    }

    *maxSymbolValuePtr = nbSymbols - 1;
    return readSize;
}

U32 HUF_getNbBitsFromCTable(HUF_CElt const* CTable, U32 symbolValue)
{
    const HUF_CElt* const ct = CTable + 1;
    assert(symbolValue <= HUF_SYMBOLVALUE_MAX);
    return (U32)HUF_getNbBits(ct[symbolValue]);
}


/**
 * HUF_setMaxHeight():
 * Try to enforce @targetNbBits on the Huffman tree described in @huffNode.
 *
 * It attempts to convert all nodes with nbBits > @targetNbBits
 * to employ @targetNbBits instead. Then it adjusts the tree
 * so that it remains a valid canonical Huffman tree.
 *
 * @pre               The sum of the ranks of each symbol == 2^largestBits,
 *                    where largestBits == huffNode[lastNonNull].nbBits.
 * @post              The sum of the ranks of each symbol == 2^largestBits,
 *                    where largestBits is the return value (expected <= targetNbBits).
 *
 * @param huffNode    The Huffman tree modified in place to enforce targetNbBits.
 *                    It's presumed sorted, from most frequent to rarest symbol.
 * @param lastNonNull The symbol with the lowest count in the Huffman tree.
 * @param targetNbBits  The allowed number of bits, which the Huffman tree
 *                    may not respect. After this function the Huffman tree will
 *                    respect targetNbBits.
 * @return            The maximum number of bits of the Huffman tree after adjustment.
 */
static U32 HUF_setMaxHeight(nodeElt* huffNode, U32 lastNonNull, U32 targetNbBits)
{
    const U32 largestBits = huffNode[lastNonNull].nbBits;
    /* early exit : no elt > targetNbBits, so the tree is already valid. */
    if (largestBits <= targetNbBits) return largestBits;

    DEBUGLOG(5, "HUF_setMaxHeight (targetNbBits = %u)", targetNbBits);

    /* there are several too large elements (at least >= 2) */
    {   int totalCost = 0;
        const U32 baseCost = 1 << (largestBits - targetNbBits);
        int n = (int)lastNonNull;

        /* Adjust any ranks > targetNbBits to targetNbBits.
         * Compute totalCost, which is how far the sum of the ranks is
         * we are over 2^largestBits after adjust the offending ranks.
         */
        while (huffNode[n].nbBits > targetNbBits) {
            totalCost += baseCost - (1 << (largestBits - huffNode[n].nbBits));
            huffNode[n].nbBits = (BYTE)targetNbBits;
            n--;
        }
        /* n stops at huffNode[n].nbBits <= targetNbBits */
        assert(huffNode[n].nbBits <= targetNbBits);
        /* n end at index of smallest symbol using < targetNbBits */
        while (huffNode[n].nbBits == targetNbBits) --n;

        /* renorm totalCost from 2^largestBits to 2^targetNbBits
         * note : totalCost is necessarily a multiple of baseCost */
        assert((totalCost & (baseCost - 1)) == 0);
        totalCost >>= (largestBits - targetNbBits);
        assert(totalCost > 0);

        /* repay normalized cost */
        {   U32 const noSymbol = 0xF0F0F0F0;
            U32 rankLast[HUF_TABLELOG_MAX+2];

            /* Get pos of last (smallest = lowest cum. count) symbol per rank */
            ZSTD_memset(rankLast, 0xF0, sizeof(rankLast));
            {   U32 currentNbBits = targetNbBits;
                int pos;
                for (pos=n ; pos >= 0; pos--) {
                    if (huffNode[pos].nbBits >= currentNbBits) continue;
                    currentNbBits = huffNode[pos].nbBits;   /* < targetNbBits */
                    rankLast[targetNbBits-currentNbBits] = (U32)pos;
            }   }

            while (totalCost > 0) {
                /* Try to reduce the next power of 2 above totalCost because we
                 * gain back half the rank.
                 */
                U32 nBitsToDecrease = ZSTD_highbit32((U32)totalCost) + 1;
                for ( ; nBitsToDecrease > 1; nBitsToDecrease--) {
                    U32 const highPos = rankLast[nBitsToDecrease];
                    U32 const lowPos = rankLast[nBitsToDecrease-1];
                    if (highPos == noSymbol) continue;
                    /* Decrease highPos if no symbols of lowPos or if it is
                     * not cheaper to remove 2 lowPos than highPos.
                     */
                    if (lowPos == noSymbol) break;
                    {   U32 const highTotal = huffNode[highPos].count;
                        U32 const lowTotal = 2 * huffNode[lowPos].count;
                        if (highTotal <= lowTotal) break;
                }   }
                /* only triggered when no more rank 1 symbol left => find closest one (note : there is necessarily at least one !) */
                assert(rankLast[nBitsToDecrease] != noSymbol || nBitsToDecrease == 1);
                /* HUF_MAX_TABLELOG test just to please gcc 5+; but it should not be necessary */
                while ((nBitsToDecrease<=HUF_TABLELOG_MAX) && (rankLast[nBitsToDecrease] == noSymbol))
                    nBitsToDecrease++;
                assert(rankLast[nBitsToDecrease] != noSymbol);
                /* Increase the number of bits to gain back half the rank cost. */
                totalCost -= 1 << (nBitsToDecrease-1);
                huffNode[rankLast[nBitsToDecrease]].nbBits++;

                /* Fix up the new rank.
                 * If the new rank was empty, this symbol is now its smallest.
                 * Otherwise, this symbol will be the largest in the new rank so no adjustment.
                 */
                if (rankLast[nBitsToDecrease-1] == noSymbol)
                    rankLast[nBitsToDecrease-1] = rankLast[nBitsToDecrease];
                /* Fix up the old rank.
                 * If the symbol was at position 0, meaning it was the highest weight symbol in the tree,
                 * it must be the only symbol in its rank, so the old rank now has no symbols.
                 * Otherwise, since the Huffman nodes are sorted by count, the previous position is now
                 * the smallest node in the rank. If the previous position belongs to a different rank,
                 * then the rank is now empty.
                 */
                if (rankLast[nBitsToDecrease] == 0)    /* special case, reached largest symbol */
                    rankLast[nBitsToDecrease] = noSymbol;
                else {
                    rankLast[nBitsToDecrease]--;
                    if (huffNode[rankLast[nBitsToDecrease]].nbBits != targetNbBits-nBitsToDecrease)
                        rankLast[nBitsToDecrease] = noSymbol;   /* this rank is now empty */
                }
            }   /* while (totalCost > 0) */

            /* If we've removed too much weight, then we have to add it back.
             * To avoid overshooting again, we only adjust the smallest rank.
             * We take the largest nodes from the lowest rank 0 and move them
             * to rank 1. There's guaranteed to be enough rank 0 symbols because
             * TODO.
             */
            while (totalCost < 0) {  /* Sometimes, cost correction overshoot */
                /* special case : no rank 1 symbol (using targetNbBits-1);
                 * let's create one from largest rank 0 (using targetNbBits).
                 */
                if (rankLast[1] == noSymbol) {
                    while (huffNode[n].nbBits == targetNbBits) n--;
                    huffNode[n+1].nbBits--;
                    assert(n >= 0);
                    rankLast[1] = (U32)(n+1);
                    totalCost++;
                    continue;
                }
                huffNode[ rankLast[1] + 1 ].nbBits--;
                rankLast[1]++;
                totalCost ++;
            }
        }   /* repay normalized cost */
    }   /* there are several too large elements (at least >= 2) */

    return targetNbBits;
}

typedef struct {
    U16 base;
    U16 curr;
} rankPos;

typedef nodeElt huffNodeTable[HUF_CTABLE_WORKSPACE_SIZE_U32];

/* Number of buckets available for HUF_sort() */
#define RANK_POSITION_TABLE_SIZE 192

typedef struct {
  huffNodeTable huffNodeTbl;
  rankPos rankPosition[RANK_POSITION_TABLE_SIZE];
} HUF_buildCTable_wksp_tables;

/* RANK_POSITION_DISTINCT_COUNT_CUTOFF == Cutoff point in HUF_sort() buckets for which we use log2 bucketing.
 * Strategy is to use as many buckets as possible for representing distinct
 * counts while using the remainder to represent all "large" counts.
 *
 * To satisfy this requirement for 192 buckets, we can do the following:
 * Let buckets 0-166 represent distinct counts of [0, 166]
 * Let buckets 166 to 192 represent all remaining counts up to RANK_POSITION_MAX_COUNT_LOG using log2 bucketing.
 */
#define RANK_POSITION_MAX_COUNT_LOG 32
#define RANK_POSITION_LOG_BUCKETS_BEGIN (RANK_POSITION_TABLE_SIZE - 1) - RANK_POSITION_MAX_COUNT_LOG - 1 /* == 158 */
#define RANK_POSITION_DISTINCT_COUNT_CUTOFF RANK_POSITION_LOG_BUCKETS_BEGIN + ZSTD_highbit32(RANK_POSITION_LOG_BUCKETS_BEGIN) /* == 166 */

/* Return the appropriate bucket index for a given count. See definition of
 * RANK_POSITION_DISTINCT_COUNT_CUTOFF for explanation of bucketing strategy.
 */
static U32 HUF_getIndex(U32 const count) {
    return (count < RANK_POSITION_DISTINCT_COUNT_CUTOFF)
        ? count
        : ZSTD_highbit32(count) + RANK_POSITION_LOG_BUCKETS_BEGIN;
}

/* Helper swap function for HUF_quickSortPartition() */
static void HUF_swapNodes(nodeElt* a, nodeElt* b) {
	nodeElt tmp = *a;
	*a = *b;
	*b = tmp;
}

/* Returns 0 if the huffNode array is not sorted by descending count */
MEM_STATIC int HUF_isSorted(nodeElt huffNode[], U32 const maxSymbolValue1) {
    U32 i;
    for (i = 1; i < maxSymbolValue1; ++i) {
        if (huffNode[i].count > huffNode[i-1].count) {
            return 0;
        }
    }
    return 1;
}

/* Insertion sort by descending order */
HINT_INLINE void HUF_insertionSort(nodeElt huffNode[], int const low, int const high) {
    int i;
    int const size = high-low+1;
    huffNode += low;
    for (i = 1; i < size; ++i) {
        nodeElt const key = huffNode[i];
        int j = i - 1;
        while (j >= 0 && huffNode[j].count < key.count) {
            huffNode[j + 1] = huffNode[j];
            j--;
        }
        huffNode[j + 1] = key;
    }
}

/* Pivot helper function for quicksort. */
static int HUF_quickSortPartition(nodeElt arr[], int const low, int const high) {
    /* Simply select rightmost element as pivot. "Better" selectors like
     * median-of-three don't experimentally appear to have any benefit.
     */
    U32 const pivot = arr[high].count;
    int i = low - 1;
    int j = low;
    for ( ; j < high; j++) {
        if (arr[j].count > pivot) {
            i++;
            HUF_swapNodes(&arr[i], &arr[j]);
        }
    }
    HUF_swapNodes(&arr[i + 1], &arr[high]);
    return i + 1;
}

/* Classic quicksort by descending with partially iterative calls
 * to reduce worst case callstack size.
 */
static void HUF_simpleQuickSort(nodeElt arr[], int low, int high) {
    int const kInsertionSortThreshold = 8;
    if (high - low < kInsertionSortThreshold) {
        HUF_insertionSort(arr, low, high);
        return;
    }
    while (low < high) {
        int const idx = HUF_quickSortPartition(arr, low, high);
        if (idx - low < high - idx) {
            HUF_simpleQuickSort(arr, low, idx - 1);
            low = idx + 1;
        } else {
            HUF_simpleQuickSort(arr, idx + 1, high);
            high = idx - 1;
        }
    }
}

/**
 * HUF_sort():
 * Sorts the symbols [0, maxSymbolValue] by count[symbol] in decreasing order.
 * This is a typical bucket sorting strategy that uses either quicksort or insertion sort to sort each bucket.
 *
 * @param[out] huffNode       Sorted symbols by decreasing count. Only members `.count` and `.byte` are filled.
 *                            Must have (maxSymbolValue + 1) entries.
 * @param[in]  count          Histogram of the symbols.
 * @param[in]  maxSymbolValue Maximum symbol value.
 * @param      rankPosition   This is a scratch workspace. Must have RANK_POSITION_TABLE_SIZE entries.
 */
static void HUF_sort(nodeElt huffNode[], const unsigned count[], U32 const maxSymbolValue, rankPos rankPosition[]) {
    U32 n;
    U32 const maxSymbolValue1 = maxSymbolValue+1;

    /* Compute base and set curr to base.
     * For symbol s let lowerRank = HUF_getIndex(count[n]) and rank = lowerRank + 1.
     * See HUF_getIndex to see bucketing strategy.
     * We attribute each symbol to lowerRank's base value, because we want to know where
     * each rank begins in the output, so for rank R we want to count ranks R+1 and above.
     */
    ZSTD_memset(rankPosition, 0, sizeof(*rankPosition) * RANK_POSITION_TABLE_SIZE);
    for (n = 0; n < maxSymbolValue1; ++n) {
        U32 lowerRank = HUF_getIndex(count[n]);
        assert(lowerRank < RANK_POSITION_TABLE_SIZE - 1);
        rankPosition[lowerRank].base++;
    }

    assert(rankPosition[RANK_POSITION_TABLE_SIZE - 1].base == 0);
    /* Set up the rankPosition table */
    for (n = RANK_POSITION_TABLE_SIZE - 1; n > 0; --n) {
        rankPosition[n-1].base += rankPosition[n].base;
        rankPosition[n-1].curr = rankPosition[n-1].base;
    }

    /* Insert each symbol into their appropriate bucket, setting up rankPosition table. */
    for (n = 0; n < maxSymbolValue1; ++n) {
        U32 const c = count[n];
        U32 const r = HUF_getIndex(c) + 1;
        U32 const pos = rankPosition[r].curr++;
        assert(pos < maxSymbolValue1);
        huffNode[pos].count = c;
        huffNode[pos].byte  = (BYTE)n;
    }

    /* Sort each bucket. */
    for (n = RANK_POSITION_DISTINCT_COUNT_CUTOFF; n < RANK_POSITION_TABLE_SIZE - 1; ++n) {
        int const bucketSize = rankPosition[n].curr - rankPosition[n].base;
        U32 const bucketStartIdx = rankPosition[n].base;
        if (bucketSize > 1) {
            assert(bucketStartIdx < maxSymbolValue1);
            HUF_simpleQuickSort(huffNode + bucketStartIdx, 0, bucketSize-1);
        }
    }

    assert(HUF_isSorted(huffNode, maxSymbolValue1));
}


/** HUF_buildCTable_wksp() :
 *  Same as HUF_buildCTable(), but using externally allocated scratch buffer.
 *  `workSpace` must be aligned on 4-bytes boundaries, and be at least as large as sizeof(HUF_buildCTable_wksp_tables).
 */
#define STARTNODE (HUF_SYMBOLVALUE_MAX+1)

/* HUF_buildTree():
 * Takes the huffNode array sorted by HUF_sort() and builds an unlimited-depth Huffman tree.
 *
 * @param huffNode        The array sorted by HUF_sort(). Builds the Huffman tree in this array.
 * @param maxSymbolValue  The maximum symbol value.
 * @return                The smallest node in the Huffman tree (by count).
 */
static int HUF_buildTree(nodeElt* huffNode, U32 maxSymbolValue)
{
    nodeElt* const huffNode0 = huffNode - 1;
    int nonNullRank;
    int lowS, lowN;
    int nodeNb = STARTNODE;
    int n, nodeRoot;
    DEBUGLOG(5, "HUF_buildTree (alphabet size = %u)", maxSymbolValue + 1);
    /* init for parents */
    nonNullRank = (int)maxSymbolValue;
    while(huffNode[nonNullRank].count == 0) nonNullRank--;
    lowS = nonNullRank; nodeRoot = nodeNb + lowS - 1; lowN = nodeNb;
    huffNode[nodeNb].count = huffNode[lowS].count + huffNode[lowS-1].count;
    huffNode[lowS].parent = huffNode[lowS-1].parent = (U16)nodeNb;
    nodeNb++; lowS-=2;
    for (n=nodeNb; n<=nodeRoot; n++) huffNode[n].count = (U32)(1U<<30);
    huffNode0[0].count = (U32)(1U<<31);  /* fake entry, strong barrier */

    /* create parents */
    while (nodeNb <= nodeRoot) {
        int const n1 = (huffNode[lowS].count < huffNode[lowN].count) ? lowS-- : lowN++;
        int const n2 = (huffNode[lowS].count < huffNode[lowN].count) ? lowS-- : lowN++;
        huffNode[nodeNb].count = huffNode[n1].count + huffNode[n2].count;
        huffNode[n1].parent = huffNode[n2].parent = (U16)nodeNb;
        nodeNb++;
    }

    /* distribute weights (unlimited tree height) */
    huffNode[nodeRoot].nbBits = 0;
    for (n=nodeRoot-1; n>=STARTNODE; n--)
        huffNode[n].nbBits = huffNode[ huffNode[n].parent ].nbBits + 1;
    for (n=0; n<=nonNullRank; n++)
        huffNode[n].nbBits = huffNode[ huffNode[n].parent ].nbBits + 1;

    DEBUGLOG(6, "Initial distribution of bits completed (%zu sorted symbols)", showHNodeBits(huffNode, maxSymbolValue+1));

    return nonNullRank;
}

/**
 * HUF_buildCTableFromTree():
 * Build the CTable given the Huffman tree in huffNode.
 *
 * @param[out] CTable         The output Huffman CTable.
 * @param      huffNode       The Huffman tree.
 * @param      nonNullRank    The last and smallest node in the Huffman tree.
 * @param      maxSymbolValue The maximum symbol value.
 * @param      maxNbBits      The exact maximum number of bits used in the Huffman tree.
 */
static void HUF_buildCTableFromTree(HUF_CElt* CTable, nodeElt const* huffNode, int nonNullRank, U32 maxSymbolValue, U32 maxNbBits)
{
    HUF_CElt* const ct = CTable + 1;
    /* fill result into ctable (val, nbBits) */
    int n;
    U16 nbPerRank[HUF_TABLELOG_MAX+1] = {0};
    U16 valPerRank[HUF_TABLELOG_MAX+1] = {0};
    int const alphabetSize = (int)(maxSymbolValue + 1);
    for (n=0; n<=nonNullRank; n++)
        nbPerRank[huffNode[n].nbBits]++;
    /* determine starting value per rank */
    {   U16 min = 0;
        for (n=(int)maxNbBits; n>0; n--) {
            valPerRank[n] = min;      /* get starting value within each rank */
            min += nbPerRank[n];
            min >>= 1;
    }   }
    for (n=0; n<alphabetSize; n++)
        HUF_setNbBits(ct + huffNode[n].byte, huffNode[n].nbBits);   /* push nbBits per symbol, symbol order */
    for (n=0; n<alphabetSize; n++)
        HUF_setValue(ct + n, valPerRank[HUF_getNbBits(ct[n])]++);   /* assign value within rank, symbol order */
    CTable[0] = maxNbBits;
}

size_t
HUF_buildCTable_wksp(HUF_CElt* CTable, const unsigned* count, U32 maxSymbolValue, U32 maxNbBits,
                     void* workSpace, size_t wkspSize)
{
    HUF_buildCTable_wksp_tables* const wksp_tables =
        (HUF_buildCTable_wksp_tables*)HUF_alignUpWorkspace(workSpace, &wkspSize, ZSTD_ALIGNOF(U32));
    nodeElt* const huffNode0 = wksp_tables->huffNodeTbl;
    nodeElt* const huffNode = huffNode0+1;
    int nonNullRank;

    DEBUGLOG(5, "HUF_buildCTable_wksp (alphabet size = %u)", maxSymbolValue+1);

    /* safety checks */
    if (wkspSize < sizeof(HUF_buildCTable_wksp_tables))
        return ERROR(workSpace_tooSmall);
    if (maxNbBits == 0) maxNbBits = HUF_TABLELOG_DEFAULT;
    if (maxSymbolValue > HUF_SYMBOLVALUE_MAX)
        return ERROR(maxSymbolValue_tooLarge);
    ZSTD_memset(huffNode0, 0, sizeof(huffNodeTable));

    /* sort, decreasing order */
    HUF_sort(huffNode, count, maxSymbolValue, wksp_tables->rankPosition);
    DEBUGLOG(6, "sorted symbols completed (%zu symbols)", showHNodeSymbols(huffNode, maxSymbolValue+1));

    /* build tree */
    nonNullRank = HUF_buildTree(huffNode, maxSymbolValue);

    /* determine and enforce maxTableLog */
    maxNbBits = HUF_setMaxHeight(huffNode, (U32)nonNullRank, maxNbBits);
    if (maxNbBits > HUF_TABLELOG_MAX) return ERROR(GENERIC);   /* check fit into table */

    HUF_buildCTableFromTree(CTable, huffNode, nonNullRank, maxSymbolValue, maxNbBits);

    return maxNbBits;
}

size_t HUF_estimateCompressedSize(const HUF_CElt* CTable, const unsigned* count, unsigned maxSymbolValue)
{
    HUF_CElt const* ct = CTable + 1;
    size_t nbBits = 0;
    int s;
    for (s = 0; s <= (int)maxSymbolValue; ++s) {
        nbBits += HUF_getNbBits(ct[s]) * count[s];
    }
    return nbBits >> 3;
}

int HUF_validateCTable(const HUF_CElt* CTable, const unsigned* count, unsigned maxSymbolValue) {
  HUF_CElt const* ct = CTable + 1;
  int bad = 0;
  int s;
  for (s = 0; s <= (int)maxSymbolValue; ++s) {
    bad |= (count[s] != 0) & (HUF_getNbBits(ct[s]) == 0);
  }
  return !bad;
}

size_t HUF_compressBound(size_t size) { return HUF_COMPRESSBOUND(size); }

/** HUF_CStream_t:
 * Huffman uses its own BIT_CStream_t implementation.
 * There are three major differences from BIT_CStream_t:
 *   1. HUF_addBits() takes a HUF_CElt (size_t) which is
 *      the pair (nbBits, value) in the format:
 *      format:
 *        - Bits [0, 4)            = nbBits
 *        - Bits [4, 64 - nbBits)  = 0
 *        - Bits [64 - nbBits, 64) = value
 *   2. The bitContainer is built from the upper bits and
 *      right shifted. E.g. to add a new value of N bits
 *      you right shift the bitContainer by N, then or in
 *      the new value into the N upper bits.
 *   3. The bitstream has two bit containers. You can add
 *      bits to the second container and merge them into
 *      the first container.
 */

#define HUF_BITS_IN_CONTAINER (sizeof(size_t) * 8)

typedef struct {
    size_t bitContainer[2];
    size_t bitPos[2];

    BYTE* startPtr;
    BYTE* ptr;
    BYTE* endPtr;
} HUF_CStream_t;

/**! HUF_initCStream():
 * Initializes the bitstream.
 * @returns 0 or an error code.
 */
static size_t HUF_initCStream(HUF_CStream_t* bitC,
                                  void* startPtr, size_t dstCapacity)
{
    ZSTD_memset(bitC, 0, sizeof(*bitC));
    bitC->startPtr = (BYTE*)startPtr;
    bitC->ptr = bitC->startPtr;
    bitC->endPtr = bitC->startPtr + dstCapacity - sizeof(bitC->bitContainer[0]);
    if (dstCapacity <= sizeof(bitC->bitContainer[0])) return ERROR(dstSize_tooSmall);
    return 0;
}

/*! HUF_addBits():
 * Adds the symbol stored in HUF_CElt elt to the bitstream.
 *
 * @param elt   The element we're adding. This is a (nbBits, value) pair.
 *              See the HUF_CStream_t docs for the format.
 * @param idx   Insert into the bitstream at this idx.
 * @param kFast This is a template parameter. If the bitstream is guaranteed
 *              to have at least 4 unused bits after this call it may be 1,
 *              otherwise it must be 0. HUF_addBits() is faster when fast is set.
 */
FORCE_INLINE_TEMPLATE void HUF_addBits(HUF_CStream_t* bitC, HUF_CElt elt, int idx, int kFast)
{
    assert(idx <= 1);
    assert(HUF_getNbBits(elt) <= HUF_TABLELOG_ABSOLUTEMAX);
    /* This is efficient on x86-64 with BMI2 because shrx
     * only reads the low 6 bits of the register. The compiler
     * knows this and elides the mask. When fast is set,
     * every operation can use the same value loaded from elt.
     */
    bitC->bitContainer[idx] >>= HUF_getNbBits(elt);
    bitC->bitContainer[idx] |= kFast ? HUF_getValueFast(elt) : HUF_getValue(elt);
    /* We only read the low 8 bits of bitC->bitPos[idx] so it
     * doesn't matter that the high bits have noise from the value.
     */
    bitC->bitPos[idx] += HUF_getNbBitsFast(elt);
    assert((bitC->bitPos[idx] & 0xFF) <= HUF_BITS_IN_CONTAINER);
    /* The last 4-bits of elt are dirty if fast is set,
     * so we must not be overwriting bits that have already been
     * inserted into the bit container.
     */
#if DEBUGLEVEL >= 1
    {
        size_t const nbBits = HUF_getNbBits(elt);
        size_t const dirtyBits = nbBits == 0 ? 0 : ZSTD_highbit32((U32)nbBits) + 1;
        (void)dirtyBits;
        /* Middle bits are 0. */
        assert(((elt >> dirtyBits) << (dirtyBits + nbBits)) == 0);
        /* We didn't overwrite any bits in the bit container. */
        assert(!kFast || (bitC->bitPos[idx] & 0xFF) <= HUF_BITS_IN_CONTAINER);
        (void)dirtyBits;
    }
#endif
}

FORCE_INLINE_TEMPLATE void HUF_zeroIndex1(HUF_CStream_t* bitC)
{
    bitC->bitContainer[1] = 0;
    bitC->bitPos[1] = 0;
}

/*! HUF_mergeIndex1() :
 * Merges the bit container @ index 1 into the bit container @ index 0
 * and zeros the bit container @ index 1.
 */
FORCE_INLINE_TEMPLATE void HUF_mergeIndex1(HUF_CStream_t* bitC)
{
    assert((bitC->bitPos[1] & 0xFF) < HUF_BITS_IN_CONTAINER);
    bitC->bitContainer[0] >>= (bitC->bitPos[1] & 0xFF);
    bitC->bitContainer[0] |= bitC->bitContainer[1];
    bitC->bitPos[0] += bitC->bitPos[1];
    assert((bitC->bitPos[0] & 0xFF) <= HUF_BITS_IN_CONTAINER);
}

/*! HUF_flushBits() :
* Flushes the bits in the bit container @ index 0.
*
* @post bitPos will be < 8.
* @param kFast If kFast is set then we must know a-priori that
*              the bit container will not overflow.
*/
FORCE_INLINE_TEMPLATE void HUF_flushBits(HUF_CStream_t* bitC, int kFast)
{
    /* The upper bits of bitPos are noisy, so we must mask by 0xFF. */
    size_t const nbBits = bitC->bitPos[0] & 0xFF;
    size_t const nbBytes = nbBits >> 3;
    /* The top nbBits bits of bitContainer are the ones we need. */
    size_t const bitContainer = bitC->bitContainer[0] >> (HUF_BITS_IN_CONTAINER - nbBits);
    /* Mask bitPos to account for the bytes we consumed. */
    bitC->bitPos[0] &= 7;
    assert(nbBits > 0);
    assert(nbBits <= sizeof(bitC->bitContainer[0]) * 8);
    assert(bitC->ptr <= bitC->endPtr);
    MEM_writeLEST(bitC->ptr, bitContainer);
    bitC->ptr += nbBytes;
    assert(!kFast || bitC->ptr <= bitC->endPtr);
    if (!kFast && bitC->ptr > bitC->endPtr) bitC->ptr = bitC->endPtr;
    /* bitContainer doesn't need to be modified because the leftover
     * bits are already the top bitPos bits. And we don't care about
     * noise in the lower values.
     */
}

/*! HUF_endMark()
 * @returns The Huffman stream end mark: A 1-bit value = 1.
 */
static HUF_CElt HUF_endMark(void)
{
    HUF_CElt endMark;
    HUF_setNbBits(&endMark, 1);
    HUF_setValue(&endMark, 1);
    return endMark;
}

/*! HUF_closeCStream() :
 *  @return Size of CStream, in bytes,
 *          or 0 if it could not fit into dstBuffer */
static size_t HUF_closeCStream(HUF_CStream_t* bitC)
{
    HUF_addBits(bitC, HUF_endMark(), /* idx */ 0, /* kFast */ 0);
    HUF_flushBits(bitC, /* kFast */ 0);
    {
        size_t const nbBits = bitC->bitPos[0] & 0xFF;
        if (bitC->ptr >= bitC->endPtr) return 0; /* overflow detected */
        return (size_t)(bitC->ptr - bitC->startPtr) + (nbBits > 0);
    }
}

FORCE_INLINE_TEMPLATE void
HUF_encodeSymbol(HUF_CStream_t* bitCPtr, U32 symbol, const HUF_CElt* CTable, int idx, int fast)
{
    HUF_addBits(bitCPtr, CTable[symbol], idx, fast);
}

FORCE_INLINE_TEMPLATE void
HUF_compress1X_usingCTable_internal_body_loop(HUF_CStream_t* bitC,
                                   const BYTE* ip, size_t srcSize,
                                   const HUF_CElt* ct,
                                   int kUnroll, int kFastFlush, int kLastFast)
{
    /* Join to kUnroll */
    int n = (int)srcSize;
    int rem = n % kUnroll;
    if (rem > 0) {
        for (; rem > 0; --rem) {
            HUF_encodeSymbol(bitC, ip[--n], ct, 0, /* fast */ 0);
        }
        HUF_flushBits(bitC, kFastFlush);
    }
    assert(n % kUnroll == 0);

    /* Join to 2 * kUnroll */
    if (n % (2 * kUnroll)) {
        int u;
        for (u = 1; u < kUnroll; ++u) {
            HUF_encodeSymbol(bitC, ip[n - u], ct, 0, 1);
        }
        HUF_encodeSymbol(bitC, ip[n - kUnroll], ct, 0, kLastFast);
        HUF_flushBits(bitC, kFastFlush);
        n -= kUnroll;
    }
    assert(n % (2 * kUnroll) == 0);

    for (; n>0; n-= 2 * kUnroll) {
        /* Encode kUnroll symbols into the bitstream @ index 0. */
        int u;
        for (u = 1; u < kUnroll; ++u) {
            HUF_encodeSymbol(bitC, ip[n - u], ct, /* idx */ 0, /* fast */ 1);
        }
        HUF_encodeSymbol(bitC, ip[n - kUnroll], ct, /* idx */ 0, /* fast */ kLastFast);
        HUF_flushBits(bitC, kFastFlush);
        /* Encode kUnroll symbols into the bitstream @ index 1.
         * This allows us to start filling the bit container
         * without any data dependencies.
         */
        HUF_zeroIndex1(bitC);
        for (u = 1; u < kUnroll; ++u) {
            HUF_encodeSymbol(bitC, ip[n - kUnroll - u], ct, /* idx */ 1, /* fast */ 1);
        }
        HUF_encodeSymbol(bitC, ip[n - kUnroll - kUnroll], ct, /* idx */ 1, /* fast */ kLastFast);
        /* Merge bitstream @ index 1 into the bitstream @ index 0 */
        HUF_mergeIndex1(bitC);
        HUF_flushBits(bitC, kFastFlush);
    }
    assert(n == 0);

}

/**
 * Returns a tight upper bound on the output space needed by Huffman
 * with 8 bytes buffer to handle over-writes. If the output is at least
 * this large we don't need to do bounds checks during Huffman encoding.
 */
static size_t HUF_tightCompressBound(size_t srcSize, size_t tableLog)
{
    return ((srcSize * tableLog) >> 3) + 8;
}


FORCE_INLINE_TEMPLATE size_t
HUF_compress1X_usingCTable_internal_body(void* dst, size_t dstSize,
                                   const void* src, size_t srcSize,
                                   const HUF_CElt* CTable)
{
    U32 const tableLog = (U32)CTable[0];
    HUF_CElt const* ct = CTable + 1;
    const BYTE* ip = (const BYTE*) src;
    BYTE* const ostart = (BYTE*)dst;
    BYTE* const oend = ostart + dstSize;
    BYTE* op = ostart;
    HUF_CStream_t bitC;

    /* init */
    if (dstSize < 8) return 0;   /* not enough space to compress */
    { size_t const initErr = HUF_initCStream(&bitC, op, (size_t)(oend-op));
      if (HUF_isError(initErr)) return 0; }

    if (dstSize < HUF_tightCompressBound(srcSize, (size_t)tableLog) || tableLog > 11)
        HUF_compress1X_usingCTable_internal_body_loop(&bitC, ip, srcSize, ct, /* kUnroll */ MEM_32bits() ? 2 : 4, /* kFast */ 0, /* kLastFast */ 0);
    else {
        if (MEM_32bits()) {
            switch (tableLog) {
            case 11:
                HUF_compress1X_usingCTable_internal_body_loop(&bitC, ip, srcSize, ct, /* kUnroll */ 2, /* kFastFlush */ 1, /* kLastFast */ 0);
                break;
            case 10: ZSTD_FALLTHROUGH;
            case 9: ZSTD_FALLTHROUGH;
            case 8:
                HUF_compress1X_usingCTable_internal_body_loop(&bitC, ip, srcSize, ct, /* kUnroll */ 2, /* kFastFlush */ 1, /* kLastFast */ 1);
                break;
            case 7: ZSTD_FALLTHROUGH;
            default:
                HUF_compress1X_usingCTable_internal_body_loop(&bitC, ip, srcSize, ct, /* kUnroll */ 3, /* kFastFlush */ 1, /* kLastFast */ 1);
                break;
            }
        } else {
            switch (tableLog) {
            case 11:
                HUF_compress1X_usingCTable_internal_body_loop(&bitC, ip, srcSize, ct, /* kUnroll */ 5, /* kFastFlush */ 1, /* kLastFast */ 0);
                break;
            case 10:
                HUF_compress1X_usingCTable_internal_body_loop(&bitC, ip, srcSize, ct, /* kUnroll */ 5, /* kFastFlush */ 1, /* kLastFast */ 1);
                break;
            case 9:
                HUF_compress1X_usingCTable_internal_body_loop(&bitC, ip, srcSize, ct, /* kUnroll */ 6, /* kFastFlush */ 1, /* kLastFast */ 0);
                break;
            case 8:
                HUF_compress1X_usingCTable_internal_body_loop(&bitC, ip, srcSize, ct, /* kUnroll */ 7, /* kFastFlush */ 1, /* kLastFast */ 0);
                break;
            case 7:
                HUF_compress1X_usingCTable_internal_body_loop(&bitC, ip, srcSize, ct, /* kUnroll */ 8, /* kFastFlush */ 1, /* kLastFast */ 0);
                break;
            case 6: ZSTD_FALLTHROUGH;
            default:
                HUF_compress1X_usingCTable_internal_body_loop(&bitC, ip, srcSize, ct, /* kUnroll */ 9, /* kFastFlush */ 1, /* kLastFast */ 1);
                break;
            }
        }
    }
    assert(bitC.ptr <= bitC.endPtr);

    return HUF_closeCStream(&bitC);
}

#if DYNAMIC_BMI2

static BMI2_TARGET_ATTRIBUTE size_t
HUF_compress1X_usingCTable_internal_bmi2(void* dst, size_t dstSize,
                                   const void* src, size_t srcSize,
                                   const HUF_CElt* CTable)
{
    return HUF_compress1X_usingCTable_internal_body(dst, dstSize, src, srcSize, CTable);
}

static size_t
HUF_compress1X_usingCTable_internal_default(void* dst, size_t dstSize,
                                      const void* src, size_t srcSize,
                                      const HUF_CElt* CTable)
{
    return HUF_compress1X_usingCTable_internal_body(dst, dstSize, src, srcSize, CTable);
}

static size_t
HUF_compress1X_usingCTable_internal(void* dst, size_t dstSize,
                              const void* src, size_t srcSize,
                              const HUF_CElt* CTable, const int bmi2)
{
    if (bmi2) {
        return HUF_compress1X_usingCTable_internal_bmi2(dst, dstSize, src, srcSize, CTable);
    }
    return HUF_compress1X_usingCTable_internal_default(dst, dstSize, src, srcSize, CTable);
}

#else

static size_t
HUF_compress1X_usingCTable_internal(void* dst, size_t dstSize,
                              const void* src, size_t srcSize,
                              const HUF_CElt* CTable, const int bmi2)
{
    (void)bmi2;
    return HUF_compress1X_usingCTable_internal_body(dst, dstSize, src, srcSize, CTable);
}

#endif

size_t HUF_compress1X_usingCTable(void* dst, size_t dstSize, const void* src, size_t srcSize, const HUF_CElt* CTable)
{
    return HUF_compress1X_usingCTable_bmi2(dst, dstSize, src, srcSize, CTable, /* bmi2 */ 0);
}

size_t HUF_compress1X_usingCTable_bmi2(void* dst, size_t dstSize, const void* src, size_t srcSize, const HUF_CElt* CTable, int bmi2)
{
    return HUF_compress1X_usingCTable_internal(dst, dstSize, src, srcSize, CTable, bmi2);
}

static size_t
HUF_compress4X_usingCTable_internal(void* dst, size_t dstSize,
                              const void* src, size_t srcSize,
                              const HUF_CElt* CTable, int bmi2)
{
    size_t const segmentSize = (srcSize+3)/4;   /* first 3 segments */
    const BYTE* ip = (const BYTE*) src;
    const BYTE* const iend = ip + srcSize;
    BYTE* const ostart = (BYTE*) dst;
    BYTE* const oend = ostart + dstSize;
    BYTE* op = ostart;

    if (dstSize < 6 + 1 + 1 + 1 + 8) return 0;   /* minimum space to compress successfully */
    if (srcSize < 12) return 0;   /* no saving possible : too small input */
    op += 6;   /* jumpTable */

    assert(op <= oend);
    {   CHECK_V_F(cSize, HUF_compress1X_usingCTable_internal(op, (size_t)(oend-op), ip, segmentSize, CTable, bmi2) );
        if (cSize == 0 || cSize > 65535) return 0;
        MEM_writeLE16(ostart, (U16)cSize);
        op += cSize;
    }

    ip += segmentSize;
    assert(op <= oend);
    {   CHECK_V_F(cSize, HUF_compress1X_usingCTable_internal(op, (size_t)(oend-op), ip, segmentSize, CTable, bmi2) );
        if (cSize == 0 || cSize > 65535) return 0;
        MEM_writeLE16(ostart+2, (U16)cSize);
        op += cSize;
    }

    ip += segmentSize;
    assert(op <= oend);
    {   CHECK_V_F(cSize, HUF_compress1X_usingCTable_internal(op, (size_t)(oend-op), ip, segmentSize, CTable, bmi2) );
        if (cSize == 0 || cSize > 65535) return 0;
        MEM_writeLE16(ostart+4, (U16)cSize);
        op += cSize;
    }

    ip += segmentSize;
    assert(op <= oend);
    assert(ip <= iend);
    {   CHECK_V_F(cSize, HUF_compress1X_usingCTable_internal(op, (size_t)(oend-op), ip, (size_t)(iend-ip), CTable, bmi2) );
        if (cSize == 0 || cSize > 65535) return 0;
        op += cSize;
    }

    return (size_t)(op-ostart);
}

size_t HUF_compress4X_usingCTable(void* dst, size_t dstSize, const void* src, size_t srcSize, const HUF_CElt* CTable)
{
    return HUF_compress4X_usingCTable_bmi2(dst, dstSize, src, srcSize, CTable, /* bmi2 */ 0);
}

size_t HUF_compress4X_usingCTable_bmi2(void* dst, size_t dstSize, const void* src, size_t srcSize, const HUF_CElt* CTable, int bmi2)
{
    return HUF_compress4X_usingCTable_internal(dst, dstSize, src, srcSize, CTable, bmi2);
}

typedef enum { HUF_singleStream, HUF_fourStreams } HUF_nbStreams_e;

static size_t HUF_compressCTable_internal(
                BYTE* const ostart, BYTE* op, BYTE* const oend,
                const void* src, size_t srcSize,
                HUF_nbStreams_e nbStreams, const HUF_CElt* CTable, const int bmi2)
{
    size_t const cSize = (nbStreams==HUF_singleStream) ?
                         HUF_compress1X_usingCTable_internal(op, (size_t)(oend - op), src, srcSize, CTable, bmi2) :
                         HUF_compress4X_usingCTable_internal(op, (size_t)(oend - op), src, srcSize, CTable, bmi2);
    if (HUF_isError(cSize)) { return cSize; }
    if (cSize==0) { return 0; }   /* uncompressible */
    op += cSize;
    /* check compressibility */
    assert(op >= ostart);
    if ((size_t)(op-ostart) >= srcSize-1) { return 0; }
    return (size_t)(op-ostart);
}

typedef struct {
    unsigned count[HUF_SYMBOLVALUE_MAX + 1];
    HUF_CElt CTable[HUF_CTABLE_SIZE_ST(HUF_SYMBOLVALUE_MAX)];
    union {
        HUF_buildCTable_wksp_tables buildCTable_wksp;
        HUF_WriteCTableWksp writeCTable_wksp;
        U32 hist_wksp[HIST_WKSP_SIZE_U32];
    } wksps;
} HUF_compress_tables_t;

#define SUSPECT_INCOMPRESSIBLE_SAMPLE_SIZE 4096
#define SUSPECT_INCOMPRESSIBLE_SAMPLE_RATIO 10  /* Must be >= 2 */

unsigned HUF_cardinality(const unsigned* count, unsigned maxSymbolValue)
{
    unsigned cardinality = 0;
    unsigned i;

    for (i = 0; i < maxSymbolValue + 1; i++) {
        if (count[i] != 0) cardinality += 1;
    }

    return cardinality;
}

unsigned HUF_minTableLog(unsigned symbolCardinality)
{
    U32 minBitsSymbols = ZSTD_highbit32(symbolCardinality) + 1;
    return minBitsSymbols;
}

unsigned HUF_optimalTableLog(unsigned maxTableLog, size_t srcSize, unsigned maxSymbolValue, void* workSpace, size_t wkspSize, HUF_CElt* table, const unsigned* count, HUF_depth_mode depthMode)
{
<<<<<<< HEAD
    unsigned optLogGuess = FSE_optimalTableLog_internal(maxTableLog, srcSize, maxSymbolValue, 1);
    unsigned optLog = optLogGuess;
=======
    unsigned optLog = FSE_optimalTableLog_internal(maxTableLog, srcSize, maxSymbolValue, 1);
    assert(srcSize > 1); /* Not supported, RLE should be used instead */
>>>>>>> a910489f

    if (depthMode == HUF_depth_optimal) { /** Test valid depths and return optimal **/
        BYTE* dst = (BYTE*)workSpace + sizeof(HUF_WriteCTableWksp);
        size_t dstSize = wkspSize - sizeof(HUF_WriteCTableWksp);
        size_t optSize = ((size_t) ~0);
        unsigned huffLog;
        size_t maxBits, hSize, newSize;
        const unsigned symbolCardinality = HUF_cardinality(count, maxSymbolValue);
        const unsigned minTableLog = HUF_minTableLog(srcSize, symbolCardinality);

        if (wkspSize < sizeof(HUF_buildCTable_wksp_tables)) return optLog;

<<<<<<< HEAD
        for (huffLog = optLogGuess; huffLog >= minTableLog; huffLog--) {
=======
        for (huffLog = HUF_minTableLog(symbolCardinality); huffLog <= maxTableLog; huffLog++) {
>>>>>>> a910489f
            maxBits = HUF_buildCTable_wksp(table, count,
                                            maxSymbolValue, huffLog,
                                            workSpace, wkspSize);
            if (ERR_isError(maxBits)) continue;

            hSize = HUF_writeCTable_wksp(dst, dstSize, table, maxSymbolValue, (U32)maxBits,
                                              workSpace, wkspSize);
            if (ERR_isError(hSize)) continue;

            newSize = HUF_estimateCompressedSize(table, count, maxSymbolValue) + hSize;

            if (newSize > optSize) {
                break;
            } else {
                optSize = newSize;
                optLog = huffLog;
            }
        }

        for (huffLog = optLogGuess + 1; huffLog <= maxTableLog; huffLog++) {
            maxBits = HUF_buildCTable_wksp(table, count,
                                            maxSymbolValue, huffLog,
                                            workSpace, wkspSize);
            if (ERR_isError(maxBits)) continue;

            hSize = HUF_writeCTable_wksp(dst, dstSize, table, maxSymbolValue, (U32)maxBits,
                                              workSpace, wkspSize);
            if (ERR_isError(hSize)) continue;

            newSize = HUF_estimateCompressedSize(table, count, maxSymbolValue) + hSize;

            if (newSize > optSize) {
                break;
            } else {
                optSize = newSize;
                optLog = huffLog;
            }
        }
    }
    assert(optLog <= HUF_TABLELOG_MAX);
    return optLog;
}

/* HUF_compress_internal() :
 * `workSpace_align4` must be aligned on 4-bytes boundaries,
 * and occupies the same space as a table of HUF_WORKSPACE_SIZE_U64 unsigned */
static size_t
HUF_compress_internal (void* dst, size_t dstSize,
                 const void* src, size_t srcSize,
                       unsigned maxSymbolValue, unsigned huffLog,
                       HUF_nbStreams_e nbStreams,
                       void* workSpace, size_t wkspSize,
                       HUF_CElt* oldHufTable, HUF_repeat* repeat, int preferRepeat,
                 const int bmi2, unsigned suspectUncompressible, HUF_depth_mode depthMode)
{
    HUF_compress_tables_t* const table = (HUF_compress_tables_t*)HUF_alignUpWorkspace(workSpace, &wkspSize, ZSTD_ALIGNOF(size_t));
    BYTE* const ostart = (BYTE*)dst;
    BYTE* const oend = ostart + dstSize;
    BYTE* op = ostart;

    DEBUGLOG(5, "HUF_compress_internal (srcSize=%zu)", srcSize);
    HUF_STATIC_ASSERT(sizeof(*table) + HUF_WORKSPACE_MAX_ALIGNMENT <= HUF_WORKSPACE_SIZE);

    /* checks & inits */
    if (wkspSize < sizeof(*table)) return ERROR(workSpace_tooSmall);
    if (!srcSize) return 0;  /* Uncompressed */
    if (!dstSize) return 0;  /* cannot fit anything within dst budget */
    if (srcSize > HUF_BLOCKSIZE_MAX) return ERROR(srcSize_wrong);   /* current block size limit */
    if (huffLog > HUF_TABLELOG_MAX) return ERROR(tableLog_tooLarge);
    if (maxSymbolValue > HUF_SYMBOLVALUE_MAX) return ERROR(maxSymbolValue_tooLarge);
    if (!maxSymbolValue) maxSymbolValue = HUF_SYMBOLVALUE_MAX;
    if (!huffLog) huffLog = HUF_TABLELOG_DEFAULT;

    /* Heuristic : If old table is valid, use it for small inputs */
    if (preferRepeat && repeat && *repeat == HUF_repeat_valid) {
        return HUF_compressCTable_internal(ostart, op, oend,
                                           src, srcSize,
                                           nbStreams, oldHufTable, bmi2);
    }

    /* If uncompressible data is suspected, do a smaller sampling first */
    DEBUG_STATIC_ASSERT(SUSPECT_INCOMPRESSIBLE_SAMPLE_RATIO >= 2);
    if (suspectUncompressible && srcSize >= (SUSPECT_INCOMPRESSIBLE_SAMPLE_SIZE * SUSPECT_INCOMPRESSIBLE_SAMPLE_RATIO)) {
        size_t largestTotal = 0;
        DEBUGLOG(5, "input suspected incompressible : sampling to check");
        {   unsigned maxSymbolValueBegin = maxSymbolValue;
            CHECK_V_F(largestBegin, HIST_count_simple (table->count, &maxSymbolValueBegin, (const BYTE*)src, SUSPECT_INCOMPRESSIBLE_SAMPLE_SIZE) );
            largestTotal += largestBegin;
        }
        {   unsigned maxSymbolValueEnd = maxSymbolValue;
            CHECK_V_F(largestEnd, HIST_count_simple (table->count, &maxSymbolValueEnd, (const BYTE*)src + srcSize - SUSPECT_INCOMPRESSIBLE_SAMPLE_SIZE, SUSPECT_INCOMPRESSIBLE_SAMPLE_SIZE) );
            largestTotal += largestEnd;
        }
        if (largestTotal <= ((2 * SUSPECT_INCOMPRESSIBLE_SAMPLE_SIZE) >> 7)+4) return 0;   /* heuristic : probably not compressible enough */
    }

    /* Scan input and build symbol stats */
    {   CHECK_V_F(largest, HIST_count_wksp (table->count, &maxSymbolValue, (const BYTE*)src, srcSize, table->wksps.hist_wksp, sizeof(table->wksps.hist_wksp)) );
        if (largest == srcSize) { *ostart = ((const BYTE*)src)[0]; return 1; }   /* single symbol, rle */
        if (largest <= (srcSize >> 7)+4) return 0;   /* heuristic : probably not compressible enough */
    }
    DEBUGLOG(6, "histogram detail completed (%zu symbols)", showU32(table->count, maxSymbolValue+1));

    /* Check validity of previous table */
    if ( repeat
      && *repeat == HUF_repeat_check
      && !HUF_validateCTable(oldHufTable, table->count, maxSymbolValue)) {
        *repeat = HUF_repeat_none;
    }
    /* Heuristic : use existing table for small inputs */
    if (preferRepeat && repeat && *repeat != HUF_repeat_none) {
        return HUF_compressCTable_internal(ostart, op, oend,
                                           src, srcSize,
                                           nbStreams, oldHufTable, bmi2);
    }

    /* Build Huffman Tree */
    huffLog = HUF_optimalTableLog(huffLog, srcSize, maxSymbolValue, &table->wksps, sizeof(table->wksps), table->CTable, table->count, depthMode);
    {   size_t const maxBits = HUF_buildCTable_wksp(table->CTable, table->count,
                                            maxSymbolValue, huffLog,
                                            &table->wksps.buildCTable_wksp, sizeof(table->wksps.buildCTable_wksp));
        CHECK_F(maxBits);
        huffLog = (U32)maxBits;
        DEBUGLOG(6, "bit distribution completed (%zu symbols)", showCTableBits(table->CTable + 1, maxSymbolValue+1));
    }
    /* Zero unused symbols in CTable, so we can check it for validity */
    {
        size_t const ctableSize = HUF_CTABLE_SIZE_ST(maxSymbolValue);
        size_t const unusedSize = sizeof(table->CTable) - ctableSize * sizeof(HUF_CElt);
        ZSTD_memset(table->CTable + ctableSize, 0, unusedSize);
    }

    /* Write table description header */
    {   CHECK_V_F(hSize, HUF_writeCTable_wksp(op, dstSize, table->CTable, maxSymbolValue, huffLog,
                                              &table->wksps.writeCTable_wksp, sizeof(table->wksps.writeCTable_wksp)) );
        /* Check if using previous huffman table is beneficial */
        if (repeat && *repeat != HUF_repeat_none) {
            size_t const oldSize = HUF_estimateCompressedSize(oldHufTable, table->count, maxSymbolValue);
            size_t const newSize = HUF_estimateCompressedSize(table->CTable, table->count, maxSymbolValue);
            if (oldSize <= hSize + newSize || hSize + 12 >= srcSize) {
                return HUF_compressCTable_internal(ostart, op, oend,
                                                   src, srcSize,
                                                   nbStreams, oldHufTable, bmi2);
        }   }

        /* Use the new huffman table */
        if (hSize + 12ul >= srcSize) { return 0; }
        op += hSize;
        if (repeat) { *repeat = HUF_repeat_none; }
        if (oldHufTable)
            ZSTD_memcpy(oldHufTable, table->CTable, sizeof(table->CTable));  /* Save new table */
    }
    return HUF_compressCTable_internal(ostart, op, oend,
                                       src, srcSize,
                                       nbStreams, table->CTable, bmi2);
}


size_t HUF_compress1X_wksp (void* dst, size_t dstSize,
                      const void* src, size_t srcSize,
                      unsigned maxSymbolValue, unsigned huffLog,
                      void* workSpace, size_t wkspSize)
{
    return HUF_compress_internal(dst, dstSize, src, srcSize,
                                 maxSymbolValue, huffLog, HUF_singleStream,
                                 workSpace, wkspSize,
                                 NULL, NULL, 0, 0 /*bmi2*/, 0, HUF_depth_fast);
}

size_t HUF_compress1X_repeat (void* dst, size_t dstSize,
                      const void* src, size_t srcSize,
                      unsigned maxSymbolValue, unsigned huffLog,
                      void* workSpace, size_t wkspSize,
                      HUF_CElt* hufTable, HUF_repeat* repeat, int preferRepeat,
                      int bmi2, unsigned suspectUncompressible, HUF_depth_mode depthMode)
{
    DEBUGLOG(5, "HUF_compress1X_repeat (srcSize = %zu)", srcSize);
    return HUF_compress_internal(dst, dstSize, src, srcSize,
                                 maxSymbolValue, huffLog, HUF_singleStream,
                                 workSpace, wkspSize, hufTable,
                                 repeat, preferRepeat, bmi2, suspectUncompressible, depthMode);
}

/* HUF_compress4X_repeat():
 * compress input using 4 streams.
 * provide workspace to generate compression tables */
size_t HUF_compress4X_wksp (void* dst, size_t dstSize,
                      const void* src, size_t srcSize,
                      unsigned maxSymbolValue, unsigned huffLog,
                      void* workSpace, size_t wkspSize)
{
    DEBUGLOG(5, "HUF_compress4X_wksp (srcSize = %zu)", srcSize);
    return HUF_compress_internal(dst, dstSize, src, srcSize,
                                 maxSymbolValue, huffLog, HUF_fourStreams,
                                 workSpace, wkspSize,
                                 NULL, NULL, 0, 0 /*bmi2*/, 0, HUF_depth_fast);
}

/* HUF_compress4X_repeat():
 * compress input using 4 streams.
 * consider skipping quickly
 * re-use an existing huffman compression table */
size_t HUF_compress4X_repeat (void* dst, size_t dstSize,
                      const void* src, size_t srcSize,
                      unsigned maxSymbolValue, unsigned huffLog,
                      void* workSpace, size_t wkspSize,
                      HUF_CElt* hufTable, HUF_repeat* repeat, int preferRepeat, int bmi2,
                      unsigned suspectUncompressible, HUF_depth_mode depthMode)
{
    DEBUGLOG(5, "HUF_compress4X_repeat (srcSize = %zu)", srcSize);
    return HUF_compress_internal(dst, dstSize, src, srcSize,
                                 maxSymbolValue, huffLog, HUF_fourStreams,
                                 workSpace, wkspSize,
                                 hufTable, repeat, preferRepeat, bmi2, suspectUncompressible, depthMode);
}

#ifndef ZSTD_NO_UNUSED_FUNCTIONS
/** HUF_buildCTable() :
 * @return : maxNbBits
 *  Note : count is used before tree is written, so they can safely overlap
 */
size_t HUF_buildCTable (HUF_CElt* tree, const unsigned* count, unsigned maxSymbolValue, unsigned maxNbBits)
{
    HUF_buildCTable_wksp_tables workspace;
    return HUF_buildCTable_wksp(tree, count, maxSymbolValue, maxNbBits, &workspace, sizeof(workspace));
}

size_t HUF_compress1X (void* dst, size_t dstSize,
                 const void* src, size_t srcSize,
                 unsigned maxSymbolValue, unsigned huffLog)
{
    U64 workSpace[HUF_WORKSPACE_SIZE_U64];
    return HUF_compress1X_wksp(dst, dstSize, src, srcSize, maxSymbolValue, huffLog, workSpace, sizeof(workSpace));
}

size_t HUF_compress2 (void* dst, size_t dstSize,
                const void* src, size_t srcSize,
                unsigned maxSymbolValue, unsigned huffLog)
{
    U64 workSpace[HUF_WORKSPACE_SIZE_U64];
    return HUF_compress4X_wksp(dst, dstSize, src, srcSize, maxSymbolValue, huffLog, workSpace, sizeof(workSpace));
}

size_t HUF_compress (void* dst, size_t maxDstSize, const void* src, size_t srcSize)
{
    return HUF_compress2(dst, maxDstSize, src, srcSize, 255, HUF_TABLELOG_DEFAULT);
}
#endif<|MERGE_RESOLUTION|>--- conflicted
+++ resolved
@@ -1255,13 +1255,9 @@
 
 unsigned HUF_optimalTableLog(unsigned maxTableLog, size_t srcSize, unsigned maxSymbolValue, void* workSpace, size_t wkspSize, HUF_CElt* table, const unsigned* count, HUF_depth_mode depthMode)
 {
-<<<<<<< HEAD
     unsigned optLogGuess = FSE_optimalTableLog_internal(maxTableLog, srcSize, maxSymbolValue, 1);
     unsigned optLog = optLogGuess;
-=======
-    unsigned optLog = FSE_optimalTableLog_internal(maxTableLog, srcSize, maxSymbolValue, 1);
     assert(srcSize > 1); /* Not supported, RLE should be used instead */
->>>>>>> a910489f
 
     if (depthMode == HUF_depth_optimal) { /** Test valid depths and return optimal **/
         BYTE* dst = (BYTE*)workSpace + sizeof(HUF_WriteCTableWksp);
@@ -1274,11 +1270,7 @@
 
         if (wkspSize < sizeof(HUF_buildCTable_wksp_tables)) return optLog;
 
-<<<<<<< HEAD
         for (huffLog = optLogGuess; huffLog >= minTableLog; huffLog--) {
-=======
-        for (huffLog = HUF_minTableLog(symbolCardinality); huffLog <= maxTableLog; huffLog++) {
->>>>>>> a910489f
             maxBits = HUF_buildCTable_wksp(table, count,
                                             maxSymbolValue, huffLog,
                                             workSpace, wkspSize);
