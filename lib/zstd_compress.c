--- conflicted
+++ resolved
@@ -98,7 +98,6 @@
     U32   hashLog3;         /* dispatch table : larger == faster, more memory */
     U32   loadedDictEnd;
     U32   stage;
-    U32   additionalParam;
     ZSTD_parameters params;
     void* workSpace;
     size_t workSpaceSize;
@@ -304,17 +303,6 @@
     memcpy(dstCCtx->headerBuffer , srcCCtx->headerBuffer, srcCCtx->hbSize);
 
     /* copy dictionary pointers */
-<<<<<<< HEAD
-    dstCCtx->nextToUpdate= srcCCtx->nextToUpdate;
-    dstCCtx->nextToUpdate3 = srcCCtx->nextToUpdate3;
-    dstCCtx->nextSrc     = srcCCtx->nextSrc;
-    dstCCtx->base        = srcCCtx->base;
-    dstCCtx->dictBase    = srcCCtx->dictBase;
-    dstCCtx->dictLimit   = srcCCtx->dictLimit;
-    dstCCtx->lowLimit    = srcCCtx->lowLimit;
-    dstCCtx->loadedDictEnd = srcCCtx->loadedDictEnd;
-    dstCCtx->additionalParam = srcCCtx->additionalParam;
-=======
     dstCCtx->nextToUpdate = srcCCtx->nextToUpdate;
     dstCCtx->nextToUpdate3= srcCCtx->nextToUpdate3;
     dstCCtx->nextSrc      = srcCCtx->nextSrc;
@@ -323,7 +311,6 @@
     dstCCtx->dictLimit    = srcCCtx->dictLimit;
     dstCCtx->lowLimit     = srcCCtx->lowLimit;
     dstCCtx->loadedDictEnd= srcCCtx->loadedDictEnd;
->>>>>>> cb70c8ab
 
     /* copy entropy tables */
     dstCCtx->flagStaticTables = srcCCtx->flagStaticTables;
@@ -742,38 +729,6 @@
             LLtype = FSE_ENCODING_DYNAMIC;
     }   }
 
-<<<<<<< HEAD
-    /* CTable for Offset codes */
-    {   /* create Offset codes */
-        size_t i; for (i=0; i<nbSeq; i++) {
-            offCodeTable[i] = (BYTE)ZSTD_highbit(offsetTable[i]) + 1;
-            if (offsetTable[i]==0) offCodeTable[i]=0;;
-        }
-    }
-    max = MaxOff;
-    mostFrequent = FSE_countFast(count, &max, offCodeTable, nbSeq);
-    if ((mostFrequent == nbSeq) && (nbSeq > 2)) {
-        *op++ = offCodeTable[0];
-        FSE_buildCTable_rle(CTable_OffsetBits, (BYTE)max);
-        Offtype = FSE_ENCODING_RLE;
-    } else if ((zc->flagStaticTables) && (nbSeq < MAX_SEQ_FOR_STATIC_FSE)) {
-        Offtype = FSE_ENCODING_STATIC;
-    } else if ((nbSeq < MIN_SEQ_FOR_DYNAMIC_FSE) || (mostFrequent < (nbSeq >> (Offbits-1)))) {
-        FSE_buildCTable_raw(CTable_OffsetBits, Offbits);
-        Offtype = FSE_ENCODING_RAW;
-    } else {
-        size_t NCountSize;
-        size_t nbSeq_1 = nbSeq;
-        U32 tableLog = FSE_optimalTableLog(OffFSELog, nbSeq, max);
-        if (count[offCodeTable[nbSeq-1]]>1) { count[offCodeTable[nbSeq-1]]--; nbSeq_1--; }
-        FSE_normalizeCount(norm, tableLog, count, nbSeq_1, max);
-        NCountSize = FSE_writeNCount(op, oend-op, norm, max, tableLog);   /* overflow protected */
-        if (FSE_isError(NCountSize)) return ERROR(GENERIC);
-        op += NCountSize;
-        FSE_buildCTable(CTable_OffsetBits, norm, max, tableLog);
-        Offtype = FSE_ENCODING_DYNAMIC;
-    }
-=======
     /* CTable for Offsets */
     {   U32 max = MaxOff;
         size_t const mostFrequent = FSE_countFast(count, &max, ofCodeTable, nbSeq);
@@ -797,7 +752,6 @@
             FSE_buildCTable(CTable_OffsetBits, norm, max, tableLog);
             Offtype = FSE_ENCODING_DYNAMIC;
     }   }
->>>>>>> cb70c8ab
 
     /* CTable for MatchLengths */
     {   U32 max = MaxML;
@@ -1679,14 +1633,8 @@
     const BYTE* const ilimit = iend - 8;
     const BYTE* const base = ctx->base + ctx->dictLimit;
 
-<<<<<<< HEAD
-    const U32 maxSearches = 1 << ctx->params.searchLog;
-    const U32 mls = ctx->params.searchLength;
-=======
-    size_t offset_2=REPCODE_STARTVALUE, offset_1=REPCODE_STARTVALUE;
     const U32 maxSearches = 1 << ctx->params.cParams.searchLog;
     const U32 mls = ctx->params.cParams.searchLength;
->>>>>>> cb70c8ab
 
     typedef size_t (*searchMax_f)(ZSTD_CCtx* zc, const BYTE* ip, const BYTE* iLimit,
                         size_t* offsetPtr,
@@ -1740,18 +1688,11 @@
         if (depth>=1)
         while (ip<ilimit) {
             ip ++;
-<<<<<<< HEAD
             for (int i=0; i<ZSTD_REP_NUM; i++)
             if (MEM_read32(ip) == MEM_read32(ip - rep[i])) {
-                size_t mlRep = ZSTD_count(ip+MINMATCH, ip+MINMATCH-rep[i], iend) + MINMATCH;
-                int gain2 = (int)(mlRep * 3);
-                int gain1 = (int)(matchLength*3 - ZSTD_highbit((U32)offset+1) + 1 + (offset<ZSTD_REP_NUM));
-=======
-            if ((offset) && (MEM_read32(ip) == MEM_read32(ip - offset_1))) {
-                size_t const mlRep = ZSTD_count(ip+MINMATCH, ip+MINMATCH-offset_1, iend) + MINMATCH;
+                size_t const mlRep = ZSTD_count(ip+MINMATCH, ip+MINMATCH-rep[i], iend) + MINMATCH;
                 int const gain2 = (int)(mlRep * 3);
-                int const gain1 = (int)(matchLength*3 - ZSTD_highbit((U32)offset+1) + 1);
->>>>>>> cb70c8ab
+                int const gain1 = (int)(matchLength*3 - ZSTD_highbit((U32)offset+1) + 1 + (offset<ZSTD_REP_NUM));
                 if ((mlRep >= MINMATCH) && (gain2 > gain1))
                     matchLength = mlRep, offset = i, start = ip;
             }
@@ -1767,18 +1708,11 @@
             /* let's find an even better one */
             if ((depth==2) && (ip<ilimit)) {
                 ip ++;
-<<<<<<< HEAD
                 for (int i=0; i<ZSTD_REP_NUM; i++)
                 if (MEM_read32(ip) == MEM_read32(ip - rep[i])) {
-                    size_t ml2 = ZSTD_count(ip+MINMATCH, ip+MINMATCH-rep[i], iend) + MINMATCH;
-                    int gain2 = (int)(ml2 * 4);
-                    int gain1 = (int)(matchLength*4 - ZSTD_highbit((U32)offset+1) + 1 + (offset<ZSTD_REP_NUM));
-=======
-                if ((offset) && (MEM_read32(ip) == MEM_read32(ip - offset_1))) {
-                    size_t const ml2 = ZSTD_count(ip+MINMATCH, ip+MINMATCH-offset_1, iend) + MINMATCH;
+                    size_t const ml2 = ZSTD_count(ip+MINMATCH, ip+MINMATCH-rep[i], iend) + MINMATCH;
                     int const gain2 = (int)(ml2 * 4);
-                    int const gain1 = (int)(matchLength*4 - ZSTD_highbit((U32)offset+1) + 1);
->>>>>>> cb70c8ab
+                    int const gain1 = (int)(matchLength*4 - ZSTD_highbit((U32)offset+1) + 1 + (offset<ZSTD_REP_NUM));
                     if ((ml2 >= MINMATCH) && (gain2 > gain1))
                         matchLength = ml2, offset = i, start = ip;
                 }
@@ -1801,7 +1735,6 @@
 
         /* store sequence */
 _storeSequence:
-<<<<<<< HEAD
         {
 #if ZSTD_REP_NUM == 4
             if (offset >= ZSTD_REP_NUM) {
@@ -1832,10 +1765,8 @@
                 rep[1] = rep[0]; rep[0] = offset - ZSTD_REP_MOVE;
             }
 #endif
-            size_t litLength = start - anchor;
-=======
-        {   size_t const litLength = start - anchor;
->>>>>>> cb70c8ab
+            size_t const litLength = start - anchor;
+
             ZSTD_storeSeq(seqStorePtr, litLength, anchor, offset, matchLength-MINMATCH);
             anchor = ip = start + matchLength;
         }
@@ -1894,14 +1825,8 @@
     const BYTE* const dictEnd  = dictBase + dictLimit;
     const BYTE* const dictStart  = dictBase + ctx->lowLimit;
 
-<<<<<<< HEAD
-    const U32 maxSearches = 1 << ctx->params.searchLog;
-    const U32 mls = ctx->params.searchLength;
-=======
-    size_t offset_2=REPCODE_STARTVALUE, offset_1=REPCODE_STARTVALUE;
     const U32 maxSearches = 1 << ctx->params.cParams.searchLog;
     const U32 mls = ctx->params.cParams.searchLength;
->>>>>>> cb70c8ab
 
     typedef size_t (*searchMax_f)(ZSTD_CCtx* zc, const BYTE* ip, const BYTE* iLimit,
                         size_t* offsetPtr,
@@ -2650,14 +2575,6 @@
     U32 const tableID = (rSize <= 256 KB) + (rSize <= 128 KB) + (rSize <= 16 KB);   /* intentional underflow for srcSizeHint == 0 */
     if (compressionLevel<=0) compressionLevel = 1;
     if (compressionLevel > ZSTD_MAX_CLEVEL) compressionLevel = ZSTD_MAX_CLEVEL;
-<<<<<<< HEAD
-#if ZSTD_OPT_DEBUG >= 1
-    tableID=0;
-#endif
-    result = ZSTD_defaultParameters[tableID][compressionLevel];
-    result.srcSize = srcSizeHint;
-    return result;
-=======
     cp = ZSTD_defaultCParameters[tableID][compressionLevel];
     if (MEM_32bits()) {   /* auto-correction, for 32-bits mode */
         if (cp.windowLog > ZSTD_WINDOWLOG_MAX) cp.windowLog = ZSTD_WINDOWLOG_MAX;
@@ -2665,5 +2582,4 @@
         if (cp.hashLog > ZSTD_HASHLOG_MAX) cp.hashLog = ZSTD_HASHLOG_MAX;
     }
     return cp;
->>>>>>> cb70c8ab
 }