--- conflicted
+++ resolved
@@ -100,7 +100,6 @@
     U32   stage;
     ZSTD_parameters params;
     void* workSpace;
-    size_t targetSrcSize;    /* optimize compression for this source size */
     size_t workSpaceSize;
     size_t blockSize;
     size_t hbSize;
@@ -218,17 +217,10 @@
     const size_t blockSize = MIN(ZSTD_BLOCKSIZE_MAX, (size_t)1 << params.cParams.windowLog);
     const U32    divider = (params.cParams.searchLength==3) ? 3 : 4;
     const size_t maxNbSeq = blockSize / divider;
-<<<<<<< HEAD
-    const size_t tokenSpace = blockSize + 8*maxNbSeq;
-    const size_t contentSize = (params.strategy == ZSTD_fast) ? 0 : (1 << params.contentLog);
-    const size_t hSize = 1 << params.hashLog;
-    const size_t h3Size = (zc->hashLog3) ? 1 << zc->hashLog3 : 0;
-=======
     const size_t tokenSpace = blockSize + 11*maxNbSeq;
     const size_t contentSize = (params.cParams.strategy == ZSTD_fast) ? 0 : (1 << params.cParams.contentLog);
     const size_t hSize = 1 << params.cParams.hashLog;
-    const size_t h3Size = (params.cParams.searchLength==3) ? (1 << HASHLOG3) : 0;
->>>>>>> 15354149
+    const size_t h3Size = (zc->hashLog3) ? 1 << zc->hashLog3 : 0;
     const size_t tableSpace = (contentSize + hSize + h3Size) * sizeof(U32);
 
     /* Check if workSpace is large enough, alloc a new one if needed */
@@ -282,7 +274,6 @@
     zc->hbSize = 0;
     zc->stage = 0;
     zc->loadedDictEnd = 0;
-    zc->targetSrcSize = 0;
 
     return 0;
 }
@@ -300,15 +291,9 @@
     ZSTD_resetCCtx_advanced(dstCCtx, srcCCtx->params);
 
     /* copy tables */
-<<<<<<< HEAD
-    {   const size_t contentSize = (srcCCtx->params.strategy == ZSTD_fast) ? 0 : (1 << srcCCtx->params.contentLog);
-        const size_t hSize = 1 << srcCCtx->params.hashLog;
-        const size_t h3Size = (srcCCtx->hashLog3) ? 1 << srcCCtx->hashLog3 : 0;
-=======
     {   const size_t contentSize = (srcCCtx->params.cParams.strategy == ZSTD_fast) ? 0 : (1 << srcCCtx->params.cParams.contentLog);
         const size_t hSize = 1 << srcCCtx->params.cParams.hashLog;
-        const size_t h3Size = (srcCCtx->params.cParams.searchLength == 3) ? (1 << HASHLOG3) : 0;
->>>>>>> 15354149
+        const size_t h3Size = (srcCCtx->hashLog3) ? 1 << srcCCtx->hashLog3 : 0;
         const size_t tableSpace = (contentSize + hSize + h3Size) * sizeof(U32);
         memcpy(dstCCtx->workSpace, srcCCtx->workSpace, tableSpace);
     }
@@ -326,7 +311,6 @@
     dstCCtx->dictLimit    = srcCCtx->dictLimit;
     dstCCtx->lowLimit     = srcCCtx->lowLimit;
     dstCCtx->loadedDictEnd= srcCCtx->loadedDictEnd;
-    dstCCtx->targetSrcSize= srcCCtx->targetSrcSize;
 
     /* copy entropy tables */
     dstCCtx->flagStaticTables = srcCCtx->flagStaticTables;
@@ -362,11 +346,7 @@
     { const U32 contentSize = (zc->params.cParams.strategy == ZSTD_fast) ? 0 : (1 << zc->params.cParams.contentLog);
       ZSTD_reduceTable(zc->contentTable, contentSize, reducerValue); }
 
-<<<<<<< HEAD
     { const U32 h3Size = (zc->hashLog3) ? 1 << zc->hashLog3 : 0;
-=======
-    { const U32 h3Size = (zc->params.cParams.searchLength == 3) ? (1 << HASHLOG3) : 0;
->>>>>>> 15354149
       ZSTD_reduceTable(zc->hashTable3, h3Size, reducerValue); }
 }
 
@@ -2021,20 +2001,10 @@
     const BYTE* ip = (const BYTE*)src;
     BYTE* const ostart = (BYTE*)dst;
     BYTE* op = ostart;
-<<<<<<< HEAD
-    const U32 maxDist = 1 << zc->params.windowLog;
+    const U32 maxDist = 1 << zc->params.cParams.windowLog;
     ZSTD_stats_t* stats = &zc->seqStore.stats;
 
     ZSTD_statsInit(stats);
-=======
-    const U32 maxDist = 1 << zc->params.cParams.windowLog;
-#if ZSTD_OPT_DEBUG == 3
-    seqStore_t* ssPtr = &zc->seqStore;
-    static U32 priceFunc = 0;
-    ssPtr->realMatchSum = ssPtr->realLitSum = ssPtr->realSeqSum = ssPtr->realRepSum = 1;
-    ssPtr->priceFunc = priceFunc;
-#endif
->>>>>>> 15354149
 
     while (remaining) {
         size_t cSize;
@@ -2070,7 +2040,7 @@
         op += cSize;
     }
 
-    ZSTD_statsPrint(stats, zc->params.searchLength);
+    ZSTD_statsPrint(stats, zc->params.cParams.searchLength);
     return op-ostart;
 }
 
@@ -2256,23 +2226,16 @@
     }
 }
 
-extern int g_additionalParam;
-
 /*! ZSTD_compressBegin_internal() :
 *   @return : 0, or an error code */
 static size_t ZSTD_compressBegin_internal(ZSTD_CCtx* zc,
                              const void* dict, size_t dictSize,
                                    ZSTD_parameters params, U64 pledgedSrcSize)
 {
-<<<<<<< HEAD
-//    printf("windowLog=%d hashLog=%d targetSrcSize=%d\n", params.windowLog, params.hashLog, zc->targetSrcSize);
-    ZSTD_validateParams(&params);
-    U32 hashLog3 = (!zc->targetSrcSize || zc->targetSrcSize >= 8192) ? ZSTD_HASHLOG3_MAX : ((zc->targetSrcSize >= 2048) ? ZSTD_HASHLOG3_MIN + 1 : ZSTD_HASHLOG3_MIN);  
-    zc->hashLog3 = (params.searchLength==3) ? hashLog3 : 0;
+    U32 hashLog3 = (pledgedSrcSize || pledgedSrcSize >= 8192) ? ZSTD_HASHLOG3_MAX : ((pledgedSrcSize >= 2048) ? ZSTD_HASHLOG3_MIN + 1 : ZSTD_HASHLOG3_MIN);  
+    zc->hashLog3 = (params.cParams.searchLength==3) ? hashLog3 : 0;
 //    printf("windowLog=%d hashLog=%d hashLog3=%d \n", params.windowLog, params.hashLog, zc->hashLog3);
 
-=======
->>>>>>> 15354149
     { size_t const errorCode = ZSTD_resetCCtx_advanced(zc, params);
       if (ZSTD_isError(errorCode)) return errorCode; }
 
@@ -2300,17 +2263,6 @@
 }
 
 
-<<<<<<< HEAD
-size_t ZSTD_compressBegin_targetSrcSize(ZSTD_CCtx* zc, const void* dict, size_t dictSize, size_t targetSrcSize, int compressionLevel)
-{
-    zc->targetSrcSize = dictSize ? dictSize : targetSrcSize;
-    ZSTD_parameters params = ZSTD_getParams(compressionLevel, zc->targetSrcSize);
-    params.srcSize = 0;
-    ZSTD_LOG_BLOCK("%p: ZSTD_compressBegin_targetSrcSize compressionLevel=%d\n", zc->base, compressionLevel);
-    return ZSTD_compressBegin_advanced(zc, dict, dictSize, params);
-}
-
-=======
 /*! ZSTD_compressBegin_advanced() :
 *   @return : 0, or an error code */
 size_t ZSTD_compressBegin_advanced(ZSTD_CCtx* zc,
@@ -2325,7 +2277,6 @@
 }
 
 
->>>>>>> 15354149
 size_t ZSTD_compressBegin_usingDict(ZSTD_CCtx* zc, const void* dict, size_t dictSize, int compressionLevel)
 {
     ZSTD_parameters params;
@@ -2335,6 +2286,18 @@
     ZSTD_LOG_BLOCK("%p: ZSTD_compressBegin_usingDict compressionLevel=%d\n", zc->base, compressionLevel);
     return ZSTD_compressBegin_internal(zc, dict, dictSize, params, 0);
 }
+
+
+size_t ZSTD_compressBegin_targetSrcSize(ZSTD_CCtx* zc, const void* dict, size_t dictSize, size_t targetSrcSize, int compressionLevel)
+{
+    ZSTD_parameters params;
+    params.cParams = ZSTD_getCParams(compressionLevel, targetSrcSize, dictSize);
+    params.fParams.contentSizeFlag = 1;
+    ZSTD_adjustCParams(&params.cParams, targetSrcSize, dictSize);
+    ZSTD_LOG_BLOCK("%p: ZSTD_compressBegin_targetSrcSize compressionLevel=%d\n", zc->base, compressionLevel);
+    return ZSTD_compressBegin_internal(zc, dict, dictSize, params, targetSrcSize);
+}
+
 
 size_t ZSTD_compressBegin(ZSTD_CCtx* zc, int compressionLevel)
 {
@@ -2429,26 +2392,16 @@
 {
     ZSTD_parameters params;
     ZSTD_LOG_BLOCK("%p: ZSTD_compress_usingDict srcSize=%d dictSize=%d compressionLevel=%d\n", ctx->base, (int)srcSize, (int)dictSize, compressionLevel);
-<<<<<<< HEAD
-    ctx->targetSrcSize = srcSize;
-    return ZSTD_compress_advanced(ctx, dst, dstCapacity, src, srcSize, dict, dictSize, ZSTD_getParams(compressionLevel, srcSize));
-=======
     params.cParams =  ZSTD_getCParams(compressionLevel, srcSize, dictSize);
     params.fParams.contentSizeFlag = 1;
     ZSTD_adjustCParams(&params.cParams, srcSize, dictSize);
     return ZSTD_compress_internal(ctx, dst, dstCapacity, src, srcSize, dict, dictSize, params);
->>>>>>> 15354149
 }
 
 size_t ZSTD_compressCCtx (ZSTD_CCtx* ctx, void* dst, size_t dstCapacity, const void* src, size_t srcSize, int compressionLevel)
 {
     ZSTD_LOG_BLOCK("%p: ZSTD_compressCCtx srcSize=%d compressionLevel=%d\n", ctx->base, (int)srcSize, compressionLevel);
-<<<<<<< HEAD
-    ctx->targetSrcSize = srcSize;
-    return ZSTD_compress_advanced(ctx, dst, dstCapacity, src, srcSize, NULL, 0, ZSTD_getParams(compressionLevel, srcSize));
-=======
     return ZSTD_compress_usingDict(ctx, dst, dstCapacity, src, srcSize, NULL, 0, compressionLevel);
->>>>>>> 15354149
 }
 
 size_t ZSTD_compress(void* dst, size_t dstCapacity, const void* src, size_t srcSize, int compressionLevel)
@@ -2585,16 +2538,7 @@
     U32 const tableID = (rSize <= 256 KB) + (rSize <= 128 KB) + (rSize <= 16 KB);   /* intentional underflow for srcSizeHint == 0 */
     if (compressionLevel<=0) compressionLevel = 1;
     if (compressionLevel > ZSTD_MAX_CLEVEL) compressionLevel = ZSTD_MAX_CLEVEL;
-<<<<<<< HEAD
-    result = ZSTD_defaultParameters[tableID][compressionLevel];
-    result.srcSize = srcSize;
-    return result;
-=======
-#if ZSTD_OPT_DEBUG >= 1
-    tableID=0;
-#endif
     cp = ZSTD_defaultCParameters[tableID][compressionLevel];
     if (cp.windowLog > ZSTD_WINDOWLOG_MAX) cp.windowLog = ZSTD_WINDOWLOG_MAX;   /* auto-correction, for 32-bits mode */
     return cp;
->>>>>>> 15354149
 }