--- conflicted
+++ resolved
@@ -1150,168 +1150,6 @@
 }
 
 
-<<<<<<< HEAD
-static size_t ZSTD_decompressSequences(
-                               ZSTD_DCtx* dctx,
-                               void* dst, size_t maxDstSize,
-                         const void* seqStart, size_t seqSize, int nbSeq,
-                         const ZSTD_longOffset_e isLongOffset)
-{
-    const BYTE* ip = (const BYTE*)seqStart;
-    const BYTE* const iend = ip + seqSize;
-    BYTE* const ostart = (BYTE* const)dst;
-    BYTE* const oend = ostart + maxDstSize;
-    BYTE* op = ostart;
-    const BYTE* litPtr = dctx->litPtr;
-    const BYTE* const litEnd = litPtr + dctx->litSize;
-    const BYTE* const base = (const BYTE*) (dctx->base);
-    const BYTE* const vBase = (const BYTE*) (dctx->vBase);
-    const BYTE* const dictEnd = (const BYTE*) (dctx->dictEnd);
-
-    DEBUGLOG(5, "ZSTD_decompressSequences");
-
-    /* Regen sequences */
-    if (nbSeq) {
-        seqState_t seqState;
-        dctx->fseEntropy = 1;
-        { U32 i; for (i=0; i<ZSTD_REP_NUM; i++) seqState.prevOffset[i] = dctx->entropy.rep[i]; }
-        CHECK_E(BIT_initDStream(&seqState.DStream, ip, iend-ip), corruption_detected);
-        FSE_initDState(&seqState.stateLL, &seqState.DStream, dctx->LLTptr);
-        FSE_initDState(&seqState.stateOffb, &seqState.DStream, dctx->OFTptr);
-        FSE_initDState(&seqState.stateML, &seqState.DStream, dctx->MLTptr);
-
-        for ( ; (BIT_reloadDStream(&(seqState.DStream)) <= BIT_DStream_completed) && nbSeq ; ) {
-            nbSeq--;
-            {   seq_t const sequence = ZSTD_decodeSequence(&seqState, isLongOffset);
-                size_t const oneSeqSize = ZSTD_execSequence(op, oend, sequence, &litPtr, litEnd, base, vBase, dictEnd);
-                DEBUGLOG(6, "regenerated sequence size : %u", (U32)oneSeqSize);
-                if (ZSTD_isError(oneSeqSize)) return oneSeqSize;
-                op += oneSeqSize;
-        }   }
-
-        /* check if reached exact end */
-        DEBUGLOG(5, "after decode loop, remaining nbSeq : %i", nbSeq);
-        if (nbSeq) return ERROR(corruption_detected);
-        /* save reps for next block */
-        { U32 i; for (i=0; i<ZSTD_REP_NUM; i++) dctx->entropy.rep[i] = (U32)(seqState.prevOffset[i]); }
-    }
-
-    /* last literal segment */
-    {   size_t const lastLLSize = litEnd - litPtr;
-        if (lastLLSize > (size_t)(oend-op)) return ERROR(dstSize_tooSmall);
-        memcpy(op, litPtr, lastLLSize);
-        op += lastLLSize;
-    }
-
-    return op-ostart;
-}
-
-
-HINT_INLINE
-seq_t ZSTD_decodeSequenceLong(seqState_t* seqState, ZSTD_longOffset_e const longOffsets)
-{
-    seq_t seq;
-
-    U32 const llCode = FSE_peekSymbol(&seqState->stateLL);
-    U32 const mlCode = FSE_peekSymbol(&seqState->stateML);
-    U32 const ofCode = FSE_peekSymbol(&seqState->stateOffb);   /* <= MaxOff, by table construction */
-
-    U32 const llBits = LL_bits[llCode];
-    U32 const mlBits = ML_bits[mlCode];
-    U32 const ofBits = ofCode;
-    U32 const totalBits = llBits+mlBits+ofBits;
-
-    static const U32 LL_base[MaxLL+1] = {
-                             0,  1,    2,     3,     4,     5,     6,      7,
-                             8,  9,   10,    11,    12,    13,    14,     15,
-                            16, 18,   20,    22,    24,    28,    32,     40,
-                            48, 64, 0x80, 0x100, 0x200, 0x400, 0x800, 0x1000,
-                            0x2000, 0x4000, 0x8000, 0x10000 };
-
-    static const U32 ML_base[MaxML+1] = {
-                             3,  4,  5,    6,     7,     8,     9,    10,
-                            11, 12, 13,   14,    15,    16,    17,    18,
-                            19, 20, 21,   22,    23,    24,    25,    26,
-                            27, 28, 29,   30,    31,    32,    33,    34,
-                            35, 37, 39,   41,    43,    47,    51,    59,
-                            67, 83, 99, 0x83, 0x103, 0x203, 0x403, 0x803,
-                            0x1003, 0x2003, 0x4003, 0x8003, 0x10003 };
-
-    static const U32 OF_base[MaxOff+1] = {
-                     0,        1,       1,       5,     0xD,     0x1D,     0x3D,     0x7D,
-                     0xFD,   0x1FD,   0x3FD,   0x7FD,   0xFFD,   0x1FFD,   0x3FFD,   0x7FFD,
-                     0xFFFD, 0x1FFFD, 0x3FFFD, 0x7FFFD, 0xFFFFD, 0x1FFFFD, 0x3FFFFD, 0x7FFFFD,
-                     0xFFFFFD, 0x1FFFFFD, 0x3FFFFFD, 0x7FFFFFD, 0xFFFFFFD, 0x1FFFFFFD, 0x3FFFFFFD, 0x7FFFFFFD };
-
-    /* sequence */
-    {   size_t offset;
-        if (!ofCode)
-            offset = 0;
-        else {
-            ZSTD_STATIC_ASSERT(ZSTD_lo_isLongOffset == 1);
-            ZSTD_STATIC_ASSERT(LONG_OFFSETS_MAX_EXTRA_BITS_32 == 5);
-            assert(ofBits <= MaxOff);
-            if (MEM_32bits() && longOffsets) {
-                U32 const extraBits = ofBits - MIN(ofBits, STREAM_ACCUMULATOR_MIN_32-1);
-                offset = OF_base[ofCode] + (BIT_readBitsFast(&seqState->DStream, ofBits - extraBits) << extraBits);
-                if (MEM_32bits() || extraBits) BIT_reloadDStream(&seqState->DStream);
-                if (extraBits) offset += BIT_readBitsFast(&seqState->DStream, extraBits);
-            } else {
-                offset = OF_base[ofCode] + BIT_readBitsFast(&seqState->DStream, ofBits);   /* <=  (ZSTD_WINDOWLOG_MAX-1) bits */
-                if (MEM_32bits()) BIT_reloadDStream(&seqState->DStream);
-            }
-        }
-
-        if (ofCode <= 1) {
-            offset += (llCode==0);
-            if (offset) {
-                size_t temp = (offset==3) ? seqState->prevOffset[0] - 1 : seqState->prevOffset[offset];
-                temp += !temp;   /* 0 is not valid; input is corrupted; force offset to 1 */
-                if (offset != 1) seqState->prevOffset[2] = seqState->prevOffset[1];
-                seqState->prevOffset[1] = seqState->prevOffset[0];
-                seqState->prevOffset[0] = offset = temp;
-            } else {
-                offset = seqState->prevOffset[0];
-            }
-        } else {
-            seqState->prevOffset[2] = seqState->prevOffset[1];
-            seqState->prevOffset[1] = seqState->prevOffset[0];
-            seqState->prevOffset[0] = offset;
-        }
-        seq.offset = offset;
-    }
-
-    seq.matchLength = ML_base[mlCode] + ((mlCode>31) ? BIT_readBitsFast(&seqState->DStream, mlBits) : 0);  /* <=  16 bits */
-    if (MEM_32bits() && (mlBits+llBits >= STREAM_ACCUMULATOR_MIN_32-LONG_OFFSETS_MAX_EXTRA_BITS_32))
-        BIT_reloadDStream(&seqState->DStream);
-    if (MEM_64bits() && (totalBits >= STREAM_ACCUMULATOR_MIN_64-(LLFSELog+MLFSELog+OffFSELog)))
-        BIT_reloadDStream(&seqState->DStream);
-    /* Verify that there is enough bits to read the rest of the data in 64-bit mode. */
-    ZSTD_STATIC_ASSERT(16+LLFSELog+MLFSELog+OffFSELog < STREAM_ACCUMULATOR_MIN_64);
-
-    seq.litLength = LL_base[llCode] + ((llCode>15) ? BIT_readBitsFast(&seqState->DStream, llBits) : 0);    /* <=  16 bits */
-    if (MEM_32bits())
-        BIT_reloadDStream(&seqState->DStream);
-
-    {   size_t const pos = seqState->pos + seq.litLength;
-        const BYTE* const matchBase = (seq.offset > pos) ? seqState->dictEnd : seqState->prefixStart;
-        seq.match = matchBase + pos - seq.offset;  /* note : this operation can overflow when seq.offset is really too large, which can only happen when input is corrupted.
-                                                    * No consequence though : no memory access will occur, overly large offset will be detected in ZSTD_execSequenceLong() */
-        seqState->pos = pos + seq.matchLength;
-    }
-
-    /* ANS state update */
-    FSE_updateState(&seqState->stateLL, &seqState->DStream);    /* <=  9 bits */
-    FSE_updateState(&seqState->stateML, &seqState->DStream);    /* <=  9 bits */
-    if (MEM_32bits()) BIT_reloadDStream(&seqState->DStream);    /* <= 18 bits */
-    FSE_updateState(&seqState->stateOffb, &seqState->DStream);  /* <=  8 bits */
-
-    return seq;
-}
-
-
-=======
->>>>>>> 3ba307b2
 HINT_INLINE
 size_t ZSTD_execSequenceLong(BYTE* op,
                              BYTE* const oend, seq_t sequence,
@@ -1391,26 +1229,7 @@
     return sequenceLength;
 }
 
-<<<<<<< HEAD
-static size_t ZSTD_decompressSequencesLong(
-                               ZSTD_DCtx* dctx,
-                               void* dst, size_t maxDstSize,
-                         const void* seqStart, size_t seqSize, int nbSeq,
-                         const ZSTD_longOffset_e isLongOffset)
-{
-    const BYTE* ip = (const BYTE*)seqStart;
-    const BYTE* const iend = ip + seqSize;
-    BYTE* const ostart = (BYTE* const)dst;
-    BYTE* const oend = ostart + maxDstSize;
-    BYTE* op = ostart;
-    const BYTE* litPtr = dctx->litPtr;
-    const BYTE* const litEnd = litPtr + dctx->litSize;
-    const BYTE* const prefixStart = (const BYTE*) (dctx->base);
-    const BYTE* const dictStart = (const BYTE*) (dctx->vBase);
-    const BYTE* const dictEnd = (const BYTE*) (dctx->dictEnd);
-=======
 typedef enum { ZSTD_lo_isRegularOffset, ZSTD_lo_isLongOffset=1 } ZSTD_longOffset_e;
->>>>>>> 3ba307b2
 
 #define FUNCTION(fn) fn##_default
 #define TARGET
@@ -1498,31 +1317,12 @@
         srcSize -= litCSize;
     }
 
-<<<<<<< HEAD
-    /* Build Decoding Tables */
-    {   int nbSeq;
-        size_t const seqHSize = ZSTD_decodeSeqHeaders(dctx, &nbSeq, ip, srcSize);
-        if (ZSTD_isError(seqHSize)) return seqHSize;
-        ip += seqHSize;
-        srcSize -= seqHSize;
-
-        if (dctx->fParams.windowSize > (1<<24)) {
-            U32 const shareLongOffsets = ZSTD_getLongOffsetsShare(dctx->OFTptr);
-            U32 const minShare = MEM_64bits() ? 5 : 13;
-            if (shareLongOffsets >= minShare)
-                return ZSTD_decompressSequencesLong(dctx, dst, dstCapacity, ip, srcSize, nbSeq, isLongOffset);
-        }
-
-        return ZSTD_decompressSequences(dctx, dst, dstCapacity, ip, srcSize, nbSeq, isLongOffset);
-    }
-=======
     if ( frame /* windowSize exists */
       && (dctx->fParams.windowSize > (1<<24))
       && MEM_64bits() /* x86 benefits less from long mode than x64 */ )
         return ZSTD_decompressSequencesLong(dctx, dst, dstCapacity, ip, srcSize, isLongOffset);
 
     return ZSTD_decompressSequences(dctx, dst, dstCapacity, ip, srcSize, isLongOffset);
->>>>>>> 3ba307b2
 }
 
 
