--- conflicted
+++ resolved
@@ -479,10 +479,7 @@
      * ZSTD_c_useRowMatchFinder
      * ZSTD_c_prefetchCDictTables
      * ZSTD_c_enableMatchFinderFallback
-<<<<<<< HEAD
      * ZSTD_c_maxBlockSize
-=======
->>>>>>> 834fd07a
      * Because they are not stable, it's necessary to define ZSTD_STATIC_LINKING_ONLY to access them.
      * note : never ever use experimentalParam? names directly;
      *        also, the enums values themselves are unstable and can still change.
@@ -503,13 +500,8 @@
      ZSTD_c_experimentalParam14=1011,
      ZSTD_c_experimentalParam15=1012,
      ZSTD_c_experimentalParam16=1013,
-<<<<<<< HEAD
      ZSTD_c_experimentalParam17=1014,
      ZSTD_c_experimentalParam18=1015,
-
-=======
-     ZSTD_c_experimentalParam17=1014
->>>>>>> 834fd07a
 } ZSTD_cParameter;
 
 typedef struct {
@@ -2077,7 +2069,6 @@
  * documentation (below) before setting this parameter. */
 #define ZSTD_c_enableMatchFinderFallback ZSTD_c_experimentalParam17
 
-<<<<<<< HEAD
 /*  ZSTD_c_maxBlockSize
  *
  *  Default is ZSTD_BLOCKSIZE_MAX.
@@ -2085,8 +2076,6 @@
  */
 #define ZSTD_c_maxBlockSize ZSTD_c_experimentalParam18
 
-=======
->>>>>>> 834fd07a
 /*! ZSTD_CCtx_getParameter() :
  *  Get the requested compression parameter value, selected by enum ZSTD_cParameter,
  *  and store it into int* value.
