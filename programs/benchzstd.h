/*
 * Copyright (c) 2016-present, Yann Collet, Facebook, Inc.
 * All rights reserved.
 *
 * This source code is licensed under both the BSD-style license (found in the
 * LICENSE file in the root directory of this source tree) and the GPLv2 (found
 * in the COPYING file in the root directory of this source tree).
 * You may select, at your option, one of the above-listed licenses.
 */

 /* benchzstd :
  * benchmark Zstandard compression / decompression
  * over a set of files or buffers
  * and display progress result and final summary
  */

#if defined (__cplusplus)
extern "C" {
#endif

#ifndef BENCH_ZSTD_H_3242387
#define BENCH_ZSTD_H_3242387

/* ===  Dependencies  === */
#include <stddef.h>   /* size_t */
#define ZSTD_STATIC_LINKING_ONLY   /* ZSTD_compressionParameters */
#include "zstd.h"     /* ZSTD_compressionParameters */


/* ===  Constants  === */

#define MB_UNIT 1000000


/* ===  Benchmark functions  === */

/* Creates a variant `typeName`, able to express "error or valid result".
 * Functions with return type `typeName`
 * must first check if result is valid, using BMK_isSuccessful_*(),
 * and only then can extract `baseType`.
 */
#define VARIANT_ERROR_RESULT(baseType, variantName)  \
                                             \
typedef struct {                             \
    baseType internal_never_use_directly;    \
    int tag;                                 \
} variantName


typedef struct {
    size_t cSize;
    unsigned long long cSpeed;   /* bytes / sec */
    unsigned long long dSpeed;
    size_t cMem;                 /* memory usage during compression */
} BMK_benchResult_t;

VARIANT_ERROR_RESULT(BMK_benchResult_t, BMK_benchOutcome_t);

/* check first if the return structure represents an error or a valid result */
int BMK_isSuccessful_benchOutcome(BMK_benchOutcome_t outcome);

/* extract result from variant type.
 * note : this function will abort() program execution if result is not valid
 *        check result validity first, by using BMK_isSuccessful_benchOutcome()
 */
BMK_benchResult_t BMK_extract_benchResult(BMK_benchOutcome_t outcome);


/*! BMK_benchFiles() -- called by zstdcli */
/*  Loads files from fileNamesTable into memory,
 *  and an optional dictionary from dictFileName (can be NULL),
 *  then uses benchMem().
 *  fileNamesTable - name of files to benchmark.
 *  nbFiles - number of files (size of fileNamesTable), must be > 0.
 *  dictFileName - name of dictionary file to load.
 *  cLevel - compression level to benchmark, errors if invalid.
 *  compressionParams - advanced compression Parameters.
 *  displayLevel - what gets printed:
 *      0 : no display;
 *      1 : errors;
 *      2 : + result + interaction + warnings;
 *      3 : + information;
 *      4 : + debug
 * @return:
 *      a variant, which expresses either an error, or a valid result.
 *      Use BMK_isSuccessful_benchOutcome() to check if function was successful.
 *      If yes, extract the valid result with BMK_extract_benchResult(),
 *      it will contain :
 *          .cSpeed: compression speed in bytes per second,
 *          .dSpeed: decompression speed in bytes per second,
 *          .cSize : compressed size, in bytes
 *          .cMem  : memory budget required for the compression context
 */
BMK_benchOutcome_t BMK_benchFiles(
                   const char* const * fileNamesTable, unsigned nbFiles,
                   const char* dictFileName,
                   int cLevel, const ZSTD_compressionParameters* compressionParams,
                   int displayLevel);


typedef enum {
    BMK_both = 0,
    BMK_decodeOnly = 1,
    BMK_compressOnly = 2
} BMK_mode_t;

typedef struct {
<<<<<<< HEAD
    BMK_mode_t mode;        /* 0: all, 1: compress only 2: decode only */
    unsigned nbSeconds;     /* default timing is in nbSeconds */
    size_t blockSize;       /* Maximum size of each block*/
    int nbWorkers;          /* multithreading */
    unsigned realTime;      /* real time priority */
    int additionalParam;    /* used by python speed benchmark */
    int ldmFlag;            /* enables long distance matching */
    int ldmMinMatch;        /* below: parameters for long distance matching, see zstd.1.md */
    int ldmHashLog;
    int ldmBucketSizeLog;
    int ldmHashRateLog;
=======
    BMK_mode_t mode;            /* 0: all, 1: compress only 2: decode only */
    unsigned nbSeconds;         /* default timing is in nbSeconds */
    size_t blockSize;           /* Maximum size of each block*/
    unsigned nbWorkers;         /* multithreading */
    unsigned realTime;          /* real time priority */
    int additionalParam;        /* used by python speed benchmark */
    unsigned ldmFlag;           /* enables long distance matching */
    unsigned ldmMinMatch;       /* below: parameters for long distance matching, see zstd.1.md */
    unsigned ldmHashLog;
    unsigned ldmBucketSizeLog;
    unsigned ldmHashRateLog;
    ZSTD_literalCompressionMode_e literalCompressionMode;
>>>>>>> f86d4bd1
} BMK_advancedParams_t;

/* returns default parameters used by nonAdvanced functions */
BMK_advancedParams_t BMK_initAdvancedParams(void);

/*! BMK_benchFilesAdvanced():
 *  Same as BMK_benchFiles(),
 *  with more controls, provided through advancedParams_t structure */
BMK_benchOutcome_t BMK_benchFilesAdvanced(
                   const char* const * fileNamesTable, unsigned nbFiles,
                   const char* dictFileName,
                   int cLevel, const ZSTD_compressionParameters* compressionParams,
                   int displayLevel, const BMK_advancedParams_t* adv);

/*! BMK_syntheticTest() -- called from zstdcli */
/*  Generates a sample with datagen, using compressibility argument */
/*  cLevel - compression level to benchmark, errors if invalid
 *  compressibility - determines compressibility of sample
 *  compressionParams - basic compression Parameters
 *  displayLevel - see benchFiles
 *  adv - see advanced_Params_t
 * @return:
 *      a variant, which expresses either an error, or a valid result.
 *      Use BMK_isSuccessful_benchOutcome() to check if function was successful.
 *      If yes, extract the valid result with BMK_extract_benchResult(),
 *      it will contain :
 *          .cSpeed: compression speed in bytes per second,
 *          .dSpeed: decompression speed in bytes per second,
 *          .cSize : compressed size, in bytes
 *          .cMem  : memory budget required for the compression context
 */
BMK_benchOutcome_t BMK_syntheticTest(
                          int cLevel, double compressibility,
                          const ZSTD_compressionParameters* compressionParams,
                          int displayLevel, const BMK_advancedParams_t* adv);



/* ===  Benchmark Zstandard in a memory-to-memory scenario  === */

/** BMK_benchMem() -- core benchmarking function, called in paramgrill
 *  applies ZSTD_compress_generic() and ZSTD_decompress_generic() on data in srcBuffer
 *  with specific compression parameters provided by other arguments using benchFunction
 *  (cLevel, comprParams + adv in advanced Mode) */
/*  srcBuffer - data source, expected to be valid compressed data if in Decode Only Mode
 *  srcSize - size of data in srcBuffer
 *  fileSizes - srcBuffer is considered cut into 1+ segments, to compress separately.
 *              note : sum(fileSizes) must be == srcSize.  (<== ensure it's properly checked)
 *  nbFiles - nb of segments
 *  cLevel - compression level
 *  comprParams - basic compression parameters
 *  dictBuffer - a dictionary if used, null otherwise
 *  dictBufferSize - size of dictBuffer, 0 otherwise
 *  diplayLevel - see BMK_benchFiles
 *  displayName - name used by display
 * @return:
 *      a variant, which expresses either an error, or a valid result.
 *      Use BMK_isSuccessful_benchOutcome() to check if function was successful.
 *      If yes, extract the valid result with BMK_extract_benchResult(),
 *      it will contain :
 *          .cSpeed: compression speed in bytes per second,
 *          .dSpeed: decompression speed in bytes per second,
 *          .cSize : compressed size, in bytes
 *          .cMem  : memory budget required for the compression context
 */
BMK_benchOutcome_t BMK_benchMem(const void* srcBuffer, size_t srcSize,
                        const size_t* fileSizes, unsigned nbFiles,
                        int cLevel, const ZSTD_compressionParameters* comprParams,
                        const void* dictBuffer, size_t dictBufferSize,
                        int displayLevel, const char* displayName);


/* BMK_benchMemAdvanced() : same as BMK_benchMem()
 * with following additional options :
 * dstBuffer - destination buffer to write compressed output in, NULL if none provided.
 * dstCapacity - capacity of destination buffer, give 0 if dstBuffer = NULL
 * adv = see advancedParams_t
 */
BMK_benchOutcome_t BMK_benchMemAdvanced(const void* srcBuffer, size_t srcSize,
                        void* dstBuffer, size_t dstCapacity,
                        const size_t* fileSizes, unsigned nbFiles,
                        int cLevel, const ZSTD_compressionParameters* comprParams,
                        const void* dictBuffer, size_t dictBufferSize,
                        int displayLevel, const char* displayName,
                        const BMK_advancedParams_t* adv);




#endif   /* BENCH_ZSTD_H_3242387 */

#if defined (__cplusplus)
}
#endif<|MERGE_RESOLUTION|>--- conflicted
+++ resolved
@@ -105,7 +105,6 @@
 } BMK_mode_t;
 
 typedef struct {
-<<<<<<< HEAD
     BMK_mode_t mode;        /* 0: all, 1: compress only 2: decode only */
     unsigned nbSeconds;     /* default timing is in nbSeconds */
     size_t blockSize;       /* Maximum size of each block*/
@@ -117,20 +116,7 @@
     int ldmHashLog;
     int ldmBucketSizeLog;
     int ldmHashRateLog;
-=======
-    BMK_mode_t mode;            /* 0: all, 1: compress only 2: decode only */
-    unsigned nbSeconds;         /* default timing is in nbSeconds */
-    size_t blockSize;           /* Maximum size of each block*/
-    unsigned nbWorkers;         /* multithreading */
-    unsigned realTime;          /* real time priority */
-    int additionalParam;        /* used by python speed benchmark */
-    unsigned ldmFlag;           /* enables long distance matching */
-    unsigned ldmMinMatch;       /* below: parameters for long distance matching, see zstd.1.md */
-    unsigned ldmHashLog;
-    unsigned ldmBucketSizeLog;
-    unsigned ldmHashRateLog;
     ZSTD_literalCompressionMode_e literalCompressionMode;
->>>>>>> f86d4bd1
 } BMK_advancedParams_t;
 
 /* returns default parameters used by nonAdvanced functions */
