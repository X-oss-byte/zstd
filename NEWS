--- conflicted
+++ resolved
@@ -1,16 +1,10 @@
 v0.8.1
-<<<<<<< HEAD
-=======
 New streaming API
->>>>>>> c4119022
 Changed : --ultra now enables levels beyond 19
 Changed : -i# now selects benchmark time in second
 Fixed : ZSTD_compress* can now compress > 4 GB in a single pass, reported by Nick Terrell
 Fixed : speed regression on specific patterns (#272)
-<<<<<<< HEAD
-=======
 Fixed : support for Z_SYNC_FLUSH, by Dmitry Krot (#291)
->>>>>>> c4119022
 
 v0.8.0
 Improved : better speed on clang and gcc -O2, thanks to Eric Biggers
