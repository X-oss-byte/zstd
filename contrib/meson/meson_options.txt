option('multithread', type: 'boolean', value: false)
<<<<<<< HEAD
option('legacy_support', type: 'string', value: '4')
=======
option('legacy_support', type: 'string', value: '4',
    description: 'True or false, or 7 to 1 for v0.7+ to v0.1+.')
>>>>>>> 752880ff
<|MERGE_RESOLUTION|>--- conflicted
+++ resolved
@@ -1,7 +1,3 @@
 option('multithread', type: 'boolean', value: false)
-<<<<<<< HEAD
-option('legacy_support', type: 'string', value: '4')
-=======
 option('legacy_support', type: 'string', value: '4',
-    description: 'True or false, or 7 to 1 for v0.7+ to v0.1+.')
->>>>>>> 752880ff
+    description: 'True or false, or 7 to 1 for v0.7+ to v0.1+.')